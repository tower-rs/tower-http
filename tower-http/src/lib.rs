//! `async fn(HttpRequest) -> Result<HttpResponse, Error>`
//!
//! # Overview
//!
//! `tower-http` is a library that provides HTTP-specific middlewares and utilities built on top of
//! the [`tower`] and [`http`] crates.
//!
//! All middlewares uses the [`http`] and [`http-body`] crates as the HTTP abstractions. That means
//! they're compatible with any library or framework that also uses those crates, such as
//! [`hyper`].
//!
//! # Example server
//!
//! This example shows how to apply middlewares from `tower-http` to a [`Service`] and then run
//! that service using [`hyper`].
//!
//! ```rust,no_run
//! use tower_http::{
//!     add_extension::AddExtensionLayer,
//!     compression::CompressionLayer,
//!     propagate_header::PropagateHeaderLayer,
//!     sensitive_header::SetSensitiveHeaderLayer,
//!     set_response_header::SetResponseHeaderLayer,
//! };
//! use tower::{ServiceBuilder, service_fn};
//! use http::{Request, Response, header::{HeaderName, CONTENT_TYPE, AUTHORIZATION}};
//! use hyper::{Body, Error, server::Server, service::make_service_fn};
//! use std::{sync::Arc, net::SocketAddr, convert::Infallible};
//! # struct DatabaseConnectionPool;
//! # impl DatabaseConnectionPool {
//! #     fn new() -> DatabaseConnectionPool { DatabaseConnectionPool }
//! # }
//! # fn content_length_from_response<B>(_: &http::Response<B>) -> Option<http::HeaderValue> { None }
//!
//! // Our request handler. This is where we would implement the application logic
//! // for responding to HTTP requests...
//! async fn handler(request: Request<Body>) -> Result<Response<Body>, Error> {
//!     // ...
//!     # todo!()
//! }
//!
//! /// Shared state across all request handlers --- in this case, a pool of database connections.
//! struct State {
//!     pool: DatabaseConnectionPool,
//! }
//!
//! #[tokio::main]
//! async fn main() {
//!     // Construct the shared state.
//!     let state = State {
//!         pool: DatabaseConnectionPool::new(),
//!     };
//!
//!     // Use `tower`'s `ServiceBuilder` API to build a stack of `tower` middleware
//!     // wrapping our request handler.
//!     let service = ServiceBuilder::new()
//!         // Share an `Arc<State>` with all requests
//!         .layer(AddExtensionLayer::new(Arc::new(state)))
//!         // Compress responses
//!         .layer(CompressionLayer::new())
//!         // Propagate `X-Request-Header`s from requests to responses
//!         .layer(PropagateHeaderLayer::new(HeaderName::from_static("x-request-id")))
//!         // Mark the `Authorization` header as sensitive so it doesn't show in logs
//!         .layer(SetSensitiveHeaderLayer::new(AUTHORIZATION))
//!         // If the response has a known size set the `Content-Type` header
//!         .layer(SetResponseHeaderLayer::overriding(CONTENT_TYPE, content_length_from_response))
//!         // Wrap a `Service` in our middleware stack
//!         .service(service_fn(handler));
//!
//!     // And run our service using `hyper`
//!     let make_service = make_service_fn(move |_conn| {
//!         let service = service.clone();
//!         async move {
//!             Ok::<_, Infallible>(service)
//!         }
//!     });
//!
//!     let addr = SocketAddr::from(([127, 0, 0, 1], 3000));
//!
//!     let server = Server::bind(&addr).serve(make_service);
//!
//!     if let Err(e) = server.await {
//!         eprintln!("server error: {}", e);
//!     }
//! }
//! ```
//!
//! Keep in mind that while this example uses [`hyper`], `tower-http` supports any HTTP
//! client/server implementation that uses the [`http`] and [`http-body`] crates.
//!
//! # Feature Flags
//!
//! All middleware are disabled by default and can be enabled using [cargo features].
//!
//! For example, to enable the [`AddExtension`] middleware, add the "add-extension" feature flag
//! in your`Cargo.toml`:
//!
//! ```toml
//! tower-http = { version = "0.1.0", features = ["add-extension"] }
//! ```
//!
//! You can use `"full"` to enable everything:
//!
//! ```toml
//! tower-http = { version = "0.1.0", features = ["full"] }
//! ```
//!
//! [`tower`]: https://crates.io/crates/tower
//! [`http`]: https://crates.io/crates/http
//! [`http-body`]: https://crates.io/crates/http-body
//! [`hyper`]: https://crates.io/crates/hyper
//! [cargo features]: https://doc.rust-lang.org/cargo/reference/features.html
//! [`AddExtension`]: crate::add_extension::AddExtension
//! [`Service`]: https://docs.rs/tower/latest/tower/trait.Service.html

#![doc(html_root_url = "https://docs.rs/tower-http/0.1.0")]
#![warn(
    clippy::all,
    clippy::dbg_macro,
    clippy::todo,
    clippy::empty_enum,
    clippy::enum_glob_use,
    clippy::pub_enum_variant_names,
    clippy::mem_forget,
    clippy::unused_self,
    clippy::filter_map_next,
    clippy::needless_continue,
    clippy::needless_borrow,
    clippy::match_wildcard_for_single_variants,
    clippy::if_let_mutex,
    clippy::mismatched_target_os,
    clippy::await_holding_lock,
    clippy::match_on_vec_items,
    clippy::imprecise_flops,
    clippy::suboptimal_flops,
    clippy::lossy_float_literal,
    clippy::rest_pat_in_fully_bound_structs,
    clippy::fn_params_excessive_bools,
    clippy::exit,
    clippy::inefficient_to_string,
    clippy::linkedlist,
    clippy::macro_use_imports,
    clippy::option_option,
    clippy::verbose_file_reads,
    clippy::unnested_or_patterns,
    rust_2018_idioms,
    future_incompatible,
    nonstandard_style,
    missing_docs
)]
#![deny(unreachable_pub, broken_intra_doc_links, private_in_public)]
#![allow(elided_lifetimes_in_paths, clippy::type_complexity)]
#![forbid(unsafe_code)]
#![cfg_attr(docsrs, feature(doc_cfg))]
#![cfg_attr(test, allow(clippy::float_cmp))]

#[macro_use]
pub(crate) mod macros;

#[cfg(feature = "set-response-header")]
#[cfg_attr(docsrs, doc(cfg(feature = "set-response-header")))]
pub mod set_response_header;

#[cfg(feature = "propagate-header")]
#[cfg_attr(docsrs, doc(cfg(feature = "propagate-header")))]
pub mod propagate_header;

#[cfg(feature = "compression")]
#[cfg_attr(docsrs, doc(cfg(feature = "compression")))]
pub mod compression;

#[cfg(feature = "add-extension")]
#[cfg_attr(docsrs, doc(cfg(feature = "add-extension")))]
pub mod add_extension;

#[cfg(feature = "sensitive-header")]
#[cfg_attr(docsrs, doc(cfg(feature = "sensitive-header")))]
pub mod sensitive_header;

#[cfg(feature = "decompression")]
#[cfg_attr(docsrs, doc(cfg(feature = "decompression")))]
pub mod decompression;

<<<<<<< HEAD
#[cfg(any(feature = "compression", feature = "decompression"))]
mod compression_utils;
=======
#[cfg(feature = "map-response-body")]
#[cfg_attr(docsrs, doc(cfg(feature = "map-response-body")))]
pub mod map_response_body;

#[cfg(feature = "map-request-body")]
#[cfg_attr(docsrs, doc(cfg(feature = "map-request-body")))]
pub mod map_request_body;

pub mod services;

mod accept_encoding;
>>>>>>> b586c2db
<|MERGE_RESOLUTION|>--- conflicted
+++ resolved
@@ -181,10 +181,9 @@
 #[cfg_attr(docsrs, doc(cfg(feature = "decompression")))]
 pub mod decompression;
 
-<<<<<<< HEAD
 #[cfg(any(feature = "compression", feature = "decompression"))]
 mod compression_utils;
-=======
+
 #[cfg(feature = "map-response-body")]
 #[cfg_attr(docsrs, doc(cfg(feature = "map-response-body")))]
 pub mod map_response_body;
@@ -193,7 +192,4 @@
 #[cfg_attr(docsrs, doc(cfg(feature = "map-request-body")))]
 pub mod map_request_body;
 
-pub mod services;
-
-mod accept_encoding;
->>>>>>> b586c2db
+pub mod services;