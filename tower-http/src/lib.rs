--- conflicted
+++ resolved
@@ -192,13 +192,9 @@
 #[cfg_attr(docsrs, doc(cfg(feature = "map-request-body")))]
 pub mod map_request_body;
 
+pub mod classify;
 pub mod services;
 
-<<<<<<< HEAD
-mod accept_encoding;
-
-pub mod classify;
-=======
 /// Error type containing either a body error or an IO error.
 ///
 /// This type is used to combine errors produced by response bodies with compression or
@@ -243,5 +239,4 @@
             BodyOrIoError::Body(inner) => inner.source(),
         }
     }
-}
->>>>>>> b57279b9
+}