//! `async fn(HttpRequest) -> Result<HttpResponse, Error>`
//!
//! # Overview
//!
//! tower-http is a library that provides HTTP-specific middleware and utilities built on top of
//! [tower].
//!
//! All middleware uses the [http] and [http-body] crates as the HTTP abstractions. That means
//! they're compatible with any library or framework that also uses those crates, such as
//! [hyper], [tonic], and [warp].
//!
//! # Example server
//!
//! This example shows how to apply middleware from tower-http to a [`Service`] and then run
//! that service using [hyper].
//!
//! ```rust,no_run
//! use tower_http::{
//!     add_extension::AddExtensionLayer,
//!     compression::CompressionLayer,
//!     propagate_header::PropagateHeaderLayer,
//!     sensitive_headers::SetSensitiveRequestHeadersLayer,
//!     set_header::SetResponseHeaderLayer,
//!     trace::TraceLayer,
//!     validate_request::ValidateRequestHeaderLayer,
//! };
//! use tower::{ServiceBuilder, service_fn, BoxError};
//! use http::{Request, Response, header::{HeaderName, CONTENT_TYPE, AUTHORIZATION}};
//! use std::{sync::Arc, net::SocketAddr, convert::Infallible, iter::once};
//! use bytes::Bytes;
//! use http_body_util::Full;
//! # struct DatabaseConnectionPool;
//! # impl DatabaseConnectionPool {
//! #     fn new() -> DatabaseConnectionPool { DatabaseConnectionPool }
//! # }
//! # fn content_length_from_response<B>(_: &http::Response<B>) -> Option<http::HeaderValue> { None }
//! # async fn update_in_flight_requests_metric(count: usize) {}
//!
//! // Our request handler. This is where we would implement the application logic
//! // for responding to HTTP requests...
//! async fn handler(request: Request<Full<Bytes>>) -> Result<Response<Full<Bytes>>, BoxError> {
//!     // ...
//!     # todo!()
//! }
//!
//! // Shared state across all request handlers --- in this case, a pool of database connections.
//! struct State {
//!     pool: DatabaseConnectionPool,
//! }
//!
//! #[tokio::main]
//! async fn main() {
//!     // Construct the shared state.
//!     let state = State {
//!         pool: DatabaseConnectionPool::new(),
//!     };
//!
//!     // Use tower's `ServiceBuilder` API to build a stack of tower middleware
//!     // wrapping our request handler.
//!     let service = ServiceBuilder::new()
//!         // Mark the `Authorization` request header as sensitive so it doesn't show in logs
//!         .layer(SetSensitiveRequestHeadersLayer::new(once(AUTHORIZATION)))
//!         // High level logging of requests and responses
//!         .layer(TraceLayer::new_for_http())
//!         // Share an `Arc<State>` with all requests
//!         .layer(AddExtensionLayer::new(Arc::new(state)))
//!         // Compress responses
//!         .layer(CompressionLayer::new())
//!         // Propagate `X-Request-Id`s from requests to responses
//!         .layer(PropagateHeaderLayer::new(HeaderName::from_static("x-request-id")))
//!         // If the response has a known size set the `Content-Length` header
//!         .layer(SetResponseHeaderLayer::overriding(CONTENT_TYPE, content_length_from_response))
//!         // Authorize requests using a token
//!         .layer(ValidateRequestHeaderLayer::bearer("passwordlol"))
//!         // Accept only application/json, application/* and */* in a request's ACCEPT header
//!         .layer(ValidateRequestHeaderLayer::accept("application/json"))
//!         // Wrap a `Service` in our middleware stack
//!         .service_fn(handler);
//!     # let mut service = service;
//!     # tower::Service::call(&mut service, Request::new(Full::default()));
//! }
//! ```
//!
//! Keep in mind that while this example uses [hyper], tower-http supports any HTTP
//! client/server implementation that uses the [http] and [http-body] crates.
//!
//! # Example client
//!
//! tower-http middleware can also be applied to HTTP clients:
//!
//! ```rust,no_run
//! use tower_http::{
//!     decompression::DecompressionLayer,
//!     set_header::SetRequestHeaderLayer,
//!     trace::TraceLayer,
//!     classify::StatusInRangeAsFailures,
//! };
//! use tower::{ServiceBuilder, Service, ServiceExt};
//! use hyper_util::{rt::TokioExecutor, client::legacy::Client};
//! use http_body_util::Full;
//! use bytes::Bytes;
//! use http::{Request, HeaderValue, header::USER_AGENT};
//!
//! #[tokio::main]
//! async fn main() {
//! let client = Client::builder(TokioExecutor::new()).build_http();
//!     let mut client = ServiceBuilder::new()
//!         // Add tracing and consider server errors and client
//!         // errors as failures.
//!         .layer(TraceLayer::new(
//!             StatusInRangeAsFailures::new(400..=599).into_make_classifier()
//!         ))
//!         // Set a `User-Agent` header on all requests.
//!         .layer(SetRequestHeaderLayer::overriding(
//!             USER_AGENT,
//!             HeaderValue::from_static("tower-http demo")
//!         ))
//!         // Decompress response bodies
//!         .layer(DecompressionLayer::new())
//!         // Wrap a `Client` in our middleware stack.
//!         // This is possible because `Client` implements
//!         // `tower::Service`.
//!         .service(client);
//!
//!     // Make a request
//!     let request = Request::builder()
//!         .uri("http://example.com")
//!         .body(Full::<Bytes>::default())
//!         .unwrap();
//!
//!     let response = client
//!         .ready()
//!         .await
//!         .unwrap()
//!         .call(request)
//!         .await
//!         .unwrap();
//! }
//! ```
//!
//! # Feature Flags
//!
//! All middleware are disabled by default and can be enabled using [cargo features].
//!
//! For example, to enable the [`Trace`] middleware, add the "trace" feature flag in
//! your `Cargo.toml`:
//!
//! ```toml
//! tower-http = { version = "0.1", features = ["trace"] }
//! ```
//!
//! You can use `"full"` to enable everything:
//!
//! ```toml
//! tower-http = { version = "0.1", features = ["full"] }
//! ```
//!
//! # Getting Help
//!
//! If you're new to tower its [guides] might help. In the tower-http repo we also have a [number
//! of examples][examples] showing how to put everything together. You're also welcome to ask in
//! the [`#tower` Discord channel][chat] or open an [issue] with your question.
//!
//! [tower]: https://crates.io/crates/tower
//! [http]: https://crates.io/crates/http
//! [http-body]: https://crates.io/crates/http-body
//! [hyper]: https://crates.io/crates/hyper
//! [guides]: https://github.com/tower-rs/tower/tree/master/guides
//! [tonic]: https://crates.io/crates/tonic
//! [warp]: https://crates.io/crates/warp
//! [cargo features]: https://doc.rust-lang.org/cargo/reference/features.html
//! [`AddExtension`]: crate::add_extension::AddExtension
//! [`Service`]: https://docs.rs/tower/latest/tower/trait.Service.html
//! [chat]: https://discord.gg/tokio
//! [issue]: https://github.com/tower-rs/tower-http/issues/new
//! [`Trace`]: crate::trace::Trace
//! [examples]: https://github.com/tower-rs/tower-http/tree/master/examples

#![warn(
    clippy::all,
    clippy::dbg_macro,
    clippy::todo,
    clippy::empty_enum,
    clippy::enum_glob_use,
    clippy::mem_forget,
    clippy::unused_self,
    clippy::filter_map_next,
    clippy::needless_continue,
    clippy::needless_borrow,
    clippy::match_wildcard_for_single_variants,
    clippy::if_let_mutex,
    clippy::mismatched_target_os,
    clippy::await_holding_lock,
    clippy::match_on_vec_items,
    clippy::imprecise_flops,
    clippy::suboptimal_flops,
    clippy::lossy_float_literal,
    clippy::rest_pat_in_fully_bound_structs,
    clippy::fn_params_excessive_bools,
    clippy::exit,
    clippy::inefficient_to_string,
    clippy::linkedlist,
    clippy::macro_use_imports,
    clippy::option_option,
    clippy::verbose_file_reads,
    clippy::unnested_or_patterns,
    rust_2018_idioms,
    future_incompatible,
    nonstandard_style,
    missing_docs
)]
#![deny(unreachable_pub)]
#![allow(
    elided_lifetimes_in_paths,
    // TODO: Remove this once the MSRV bumps to 1.42.0 or above.
    clippy::match_like_matches_macro,
    clippy::type_complexity
)]
#![forbid(unsafe_code)]
#![cfg_attr(docsrs, feature(doc_auto_cfg))]
#![cfg_attr(test, allow(clippy::float_cmp))]

#[macro_use]
pub(crate) mod macros;

#[cfg(test)]
mod test_helpers;

#[cfg(feature = "auth")]
pub mod auth;

#[cfg(feature = "set-header")]
pub mod set_header;

#[cfg(feature = "propagate-header")]
pub mod propagate_header;

#[cfg(any(
    feature = "compression-br",
    feature = "compression-deflate",
    feature = "compression-gzip",
    feature = "compression-zstd",
))]
pub mod compression;

#[cfg(feature = "add-extension")]
pub mod add_extension;

#[cfg(feature = "sensitive-headers")]
pub mod sensitive_headers;

#[cfg(any(
    feature = "decompression-br",
    feature = "decompression-deflate",
    feature = "decompression-gzip",
    feature = "decompression-zstd",
))]
pub mod decompression;

#[cfg(any(
    feature = "compression-br",
    feature = "compression-deflate",
    feature = "compression-gzip",
    feature = "compression-zstd",
    feature = "decompression-br",
    feature = "decompression-deflate",
    feature = "decompression-gzip",
    feature = "decompression-zstd",
    feature = "fs" // Used for serving precompressed static files as well
))]
mod content_encoding;

#[cfg(any(
    feature = "compression-br",
    feature = "compression-deflate",
    feature = "compression-gzip",
    feature = "compression-zstd",
    feature = "decompression-br",
    feature = "decompression-deflate",
    feature = "decompression-gzip",
    feature = "decompression-zstd",
))]
mod compression_utils;

#[cfg(any(
    feature = "compression-br",
    feature = "compression-deflate",
    feature = "compression-gzip",
    feature = "compression-zstd",
    feature = "decompression-br",
    feature = "decompression-deflate",
    feature = "decompression-gzip",
    feature = "decompression-zstd",
))]
pub use compression_utils::CompressionLevel;

#[cfg(feature = "map-response-body")]
pub mod map_response_body;

#[cfg(feature = "map-request-body")]
pub mod map_request_body;

#[cfg(feature = "trace")]
pub mod trace;

#[cfg(feature = "follow-redirect")]
pub mod follow_redirect;

#[cfg(feature = "limit")]
pub mod limit;

#[cfg(feature = "metrics")]
pub mod metrics;

#[cfg(feature = "cors")]
pub mod cors;

#[cfg(feature = "request-id")]
pub mod request_id;

#[cfg(feature = "catch-panic")]
pub mod catch_panic;

#[cfg(feature = "set-status")]
pub mod set_status;

#[cfg(feature = "timeout")]
pub mod timeout;

#[cfg(feature = "normalize-path")]
pub mod normalize_path;

pub mod classify;
pub mod services;

#[cfg(feature = "util")]
mod builder;

#[cfg(feature = "util")]
#[doc(inline)]
pub use self::builder::ServiceBuilderExt;

#[cfg(feature = "validate-request")]
pub mod validate_request;

<<<<<<< HEAD
mod service_ext;
pub use service_ext::ServiceExt;
=======
pub mod body;
>>>>>>> 71ca44c2

/// The latency unit used to report latencies by middleware.
#[non_exhaustive]
#[derive(Copy, Clone, Debug)]
pub enum LatencyUnit {
    /// Use seconds.
    Seconds,
    /// Use milliseconds.
    Millis,
    /// Use microseconds.
    Micros,
    /// Use nanoseconds.
    Nanos,
}

/// Alias for a type-erased error type.
pub type BoxError = Box<dyn std::error::Error + Send + Sync>;

mod sealed {
    #[allow(unreachable_pub)]
    pub trait Sealed<T> {}
}<|MERGE_RESOLUTION|>--- conflicted
+++ resolved
@@ -343,12 +343,10 @@
 #[cfg(feature = "validate-request")]
 pub mod validate_request;
 
-<<<<<<< HEAD
+pub mod body;
+
 mod service_ext;
-pub use service_ext::ServiceExt;
-=======
-pub mod body;
->>>>>>> 71ca44c2
+pub use self::service_ext::ServiceExt;
 
 /// The latency unit used to report latencies by middleware.
 #[non_exhaustive]
