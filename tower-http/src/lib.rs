--- conflicted
+++ resolved
@@ -19,12 +19,8 @@
 //!     add_extension::AddExtensionLayer,
 //!     compression::CompressionLayer,
 //!     propagate_header::PropagateHeaderLayer,
-<<<<<<< HEAD
+//!     auth::RequireAuthorizationLayer,
 //!     sensitive_header::{SetSensitiveResponseHeaderLayer, SetSensitiveRequestHeaderLayer},
-=======
-//!     auth::RequireAuthorizationLayer,
-//!     sensitive_header::SetSensitiveRequestHeaderLayer,
->>>>>>> dee4286c
 //!     set_header::SetResponseHeaderLayer,
 //!     trace::TraceLayer,
 //! };
@@ -61,7 +57,6 @@
 //!     // Use `tower`'s `ServiceBuilder` API to build a stack of `tower` middleware
 //!     // wrapping our request handler.
 //!     let service = ServiceBuilder::new()
-<<<<<<< HEAD
 //!         // Mark the `Authorization` header as sensitive on requests so it doesn't show in logs
 //!         // This must be applied before `TraceLayer`
 //!         .layer(SetSensitiveRequestHeaderLayer::new(AUTHORIZATION))
@@ -70,12 +65,6 @@
 //!         // Mark the `Authorization` header as sensitive on responses
 //!         // This must be applied after `TraceLayer`
 //!         .layer(SetSensitiveResponseHeaderLayer::new(AUTHORIZATION))
-=======
-//!         // Mark the `Authorization` request header as sensitive so it doesn't show in logs
-//!         .layer(SetSensitiveRequestHeaderLayer::new(AUTHORIZATION))
-//!         // High level logging of requests and responses
-//!         .layer(TraceLayer::new_for_http())
->>>>>>> dee4286c
 //!         // Share an `Arc<State>` with all requests
 //!         .layer(AddExtensionLayer::new(Arc::new(state)))
 //!         // Compress responses
