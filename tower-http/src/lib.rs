--- conflicted
+++ resolved
@@ -181,15 +181,10 @@
 #[cfg_attr(docsrs, doc(cfg(feature = "decompression")))]
 pub mod decompression;
 
-<<<<<<< HEAD
 #[cfg(feature = "trace")]
 #[cfg_attr(docsrs, doc(cfg(feature = "trace")))]
 pub mod trace;
 
-mod accept_encoding;
-
-pub mod classify;
-=======
 #[cfg(feature = "map-response-body")]
 #[cfg_attr(docsrs, doc(cfg(feature = "map-response-body")))]
 pub mod map_response_body;
@@ -201,4 +196,5 @@
 pub mod services;
 
 mod accept_encoding;
->>>>>>> d17c6070
+
+pub mod classify;