//! `async fn(HttpRequest) -> Result<HttpResponse, Error>`
//!
//! # Overview
//!
//! `tower-http` is a library that provides HTTP-specific middleware and utilities built on top of
//! [`tower`].
//!
//! All middleware uses the [`http`] and [`http-body`] crates as the HTTP abstractions. That means
//! they're compatible with any library or framework that also uses those crates, such as
//! [`hyper`].
//!
//! # Example server
//!
//! This example shows how to apply middleware from `tower-http` to a [`Service`] and then run
//! that service using [`hyper`].
//!
//! ```rust,no_run
//! use tower_http::{
//!     add_extension::AddExtensionLayer,
//!     compression::CompressionLayer,
//!     propagate_header::PropagateHeaderLayer,
<<<<<<< HEAD
//!     sensitive_headers::SetSensitiveRequestHeadersLayer,
=======
//!     auth::RequireAuthorizationLayer,
//!     sensitive_header::{SetSensitiveResponseHeaderLayer, SetSensitiveRequestHeaderLayer},
>>>>>>> 0098ac5a
//!     set_header::SetResponseHeaderLayer,
//!     trace::TraceLayer,
//! };
//! use tower::{ServiceBuilder, service_fn, make::Shared};
//! use http::{Request, Response, header::{HeaderName, CONTENT_TYPE, AUTHORIZATION}};
//! use hyper::{Body, Error, server::Server, service::make_service_fn};
<<<<<<< HEAD
//! use std::{sync::Arc, net::SocketAddr, convert::Infallible, iter::once};
=======
//! use std::{sync::Arc, net::SocketAddr, convert::Infallible, time::Duration};
>>>>>>> 0098ac5a
//! # struct DatabaseConnectionPool;
//! # impl DatabaseConnectionPool {
//! #     fn new() -> DatabaseConnectionPool { DatabaseConnectionPool }
//! # }
//! # fn content_length_from_response<B>(_: &http::Response<B>) -> Option<http::HeaderValue> { None }
//! # async fn update_in_flight_requests_metric(count: usize) {}
//!
//! // Our request handler. This is where we would implement the application logic
//! // for responding to HTTP requests...
//! async fn handler(request: Request<Body>) -> Result<Response<Body>, Error> {
//!     // ...
//!     # todo!()
//! }
//!
//! // Shared state across all request handlers --- in this case, a pool of database connections.
//! struct State {
//!     pool: DatabaseConnectionPool,
//! }
//!
//! #[tokio::main]
//! async fn main() {
//!     // Construct the shared state.
//!     let state = State {
//!         pool: DatabaseConnectionPool::new(),
//!     };
//!
//!     // Use `tower`'s `ServiceBuilder` API to build a stack of `tower` middleware
//!     // wrapping our request handler.
//!     let service = ServiceBuilder::new()
<<<<<<< HEAD
//!         // Mark the `Authorization` request header as sensitive so it doesn't show in logs
//!         .layer(SetSensitiveRequestHeadersLayer::new(once(AUTHORIZATION)))
//!         // High level logging of requests and responses
=======
//!         // Mark the `Authorization` header as sensitive on requests so it doesn't show in logs
//!         // This must be applied before `TraceLayer`
//!         .layer(SetSensitiveRequestHeaderLayer::new(AUTHORIZATION))
//!         // High level tracing of requests and responses
>>>>>>> 0098ac5a
//!         .layer(TraceLayer::new_for_http())
//!         // Mark the `Authorization` header as sensitive on responses
//!         // This must be applied after `TraceLayer`
//!         .layer(SetSensitiveResponseHeaderLayer::new(AUTHORIZATION))
//!         // Share an `Arc<State>` with all requests
//!         .layer(AddExtensionLayer::new(Arc::new(state)))
//!         // Compress responses
//!         .layer(CompressionLayer::new())
//!         // Propagate `X-Request-Id`s from requests to responses
//!         .layer(PropagateHeaderLayer::new(HeaderName::from_static("x-request-id")))
//!         // If the response has a known size set the `Content-Length` header
//!         .layer(SetResponseHeaderLayer::overriding(CONTENT_TYPE, content_length_from_response))
//!         // Authorize requests using a token
//!         .layer(RequireAuthorizationLayer::bearer("passwordlol"))
//!         // Wrap a `Service` in our middleware stack
//!         .service_fn(handler);
//!
//!     // And run our service using `hyper`
//!     let addr = SocketAddr::from(([127, 0, 0, 1], 3000));
//!     Server::bind(&addr)
//!         .serve(Shared::new(service))
//!         .await
//!         .expect("server error");
//! }
//! ```
//!
//! Keep in mind that while this example uses [`hyper`], `tower-http` supports any HTTP
//! client/server implementation that uses the [`http`] and [`http-body`] crates.
//!
//! # Example client
//!
//! `tower-http` middleware can also be applied to HTTP clients:
//!
//! ```rust,no_run
//! use tower_http::{
//!     decompression::DecompressionLayer,
//!     set_header::SetRequestHeaderLayer,
//! };
//! use tower::{ServiceBuilder, Service, ServiceExt};
//! use hyper::Body;
//! use http::{Request, Response, HeaderValue, header::USER_AGENT};
//!
//! #[tokio::main]
//! async fn main() {
//!     let mut client = ServiceBuilder::new()
//!         // Set a `User-Agent` header on all requests
//!         .layer(SetRequestHeaderLayer::<_, Body>::overriding(
//!             USER_AGENT,
//!             HeaderValue::from_static("tower-http demo")
//!         ))
//!         // Decompress response bodies
//!         .layer(DecompressionLayer::new())
//!         // Wrap a `hyper::Client` in our middleware stack
//!         .service(hyper::Client::new());
//!
//!     // Make a request
//!     let request = Request::builder()
//!         .uri("http://example.com")
//!         .body(Body::empty())
//!         .unwrap();
//!
//!     let response = client
//!         .ready()
//!         .await
//!         .unwrap()
//!         .call(request)
//!         .await
//!         .unwrap();
//! }
//! ```
//!
//! # Feature Flags
//!
//! All middleware are disabled by default and can be enabled using [cargo features].
//!
//! For example, to enable the [`Trace`] middleware, add the "trace" feature flag in
//! your `Cargo.toml`:
//!
//! ```toml
//! tower-http = { version = "0.1.0", features = ["trace"] }
//! ```
//!
//! You can use `"full"` to enable everything:
//!
//! ```toml
//! tower-http = { version = "0.1.0", features = ["full"] }
//! ```
//!
//! # Getting Help
//!
//! First, see if the answer to your question can be found in the API documentation. If the answer
//! is not there, there is an active community in the [Tower Discord channel][chat]. We would be
//! happy to try to answer your question. If that doesn't work, try opening an [issue] with the
//! question.
//!
//! [`tower`]: https://crates.io/crates/tower
//! [`http`]: https://crates.io/crates/http
//! [`http-body`]: https://crates.io/crates/http-body
//! [`hyper`]: https://crates.io/crates/hyper
//! [cargo features]: https://doc.rust-lang.org/cargo/reference/features.html
//! [`AddExtension`]: crate::add_extension::AddExtension
//! [`Service`]: https://docs.rs/tower/latest/tower/trait.Service.html
//! [chat]: https://discord.gg/tokio
//! [issue]: https://github.com/tower-rs/tower-http/issues/new
//! [`Trace`]: crate::trace::Trace

#![doc(html_root_url = "https://docs.rs/tower-http/0.1.0")]
#![warn(
    clippy::all,
    clippy::dbg_macro,
    clippy::todo,
    clippy::empty_enum,
    clippy::enum_glob_use,
    clippy::pub_enum_variant_names,
    clippy::mem_forget,
    clippy::unused_self,
    clippy::filter_map_next,
    clippy::needless_continue,
    clippy::needless_borrow,
    clippy::match_wildcard_for_single_variants,
    clippy::if_let_mutex,
    clippy::mismatched_target_os,
    clippy::await_holding_lock,
    clippy::match_on_vec_items,
    clippy::imprecise_flops,
    clippy::suboptimal_flops,
    clippy::lossy_float_literal,
    clippy::rest_pat_in_fully_bound_structs,
    clippy::fn_params_excessive_bools,
    clippy::exit,
    clippy::inefficient_to_string,
    clippy::linkedlist,
    clippy::macro_use_imports,
    clippy::option_option,
    clippy::verbose_file_reads,
    clippy::unnested_or_patterns,
    rust_2018_idioms,
    future_incompatible,
    nonstandard_style,
    missing_docs
)]
#![deny(unreachable_pub, broken_intra_doc_links, private_in_public)]
#![allow(
    elided_lifetimes_in_paths,
    // TODO: Remove this once the MSRV bumps to 1.42.0 or above.
    clippy::match_like_matches_macro,
    clippy::type_complexity
)]
#![forbid(unsafe_code)]
#![cfg_attr(docsrs, feature(doc_cfg))]
#![cfg_attr(test, allow(clippy::float_cmp))]

#[macro_use]
pub(crate) mod macros;

#[cfg(feature = "auth")]
#[cfg_attr(docsrs, doc(cfg(feature = "auth")))]
pub mod auth;

#[cfg(feature = "set-header")]
#[cfg_attr(docsrs, doc(cfg(feature = "set-header")))]
pub mod set_header;

#[cfg(feature = "propagate-header")]
#[cfg_attr(docsrs, doc(cfg(feature = "propagate-header")))]
pub mod propagate_header;

#[cfg(feature = "compression")]
#[cfg_attr(docsrs, doc(cfg(feature = "compression")))]
pub mod compression;

#[cfg(feature = "add-extension")]
#[cfg_attr(docsrs, doc(cfg(feature = "add-extension")))]
pub mod add_extension;

#[cfg(feature = "sensitive-headers")]
#[cfg_attr(docsrs, doc(cfg(feature = "sensitive-headers")))]
pub mod sensitive_headers;

#[cfg(feature = "decompression")]
#[cfg_attr(docsrs, doc(cfg(feature = "decompression")))]
pub mod decompression;

#[cfg(any(feature = "compression", feature = "decompression"))]
mod compression_utils;

#[cfg(feature = "map-response-body")]
#[cfg_attr(docsrs, doc(cfg(feature = "map-response-body")))]
pub mod map_response_body;

#[cfg(feature = "map-request-body")]
#[cfg_attr(docsrs, doc(cfg(feature = "map-request-body")))]
pub mod map_request_body;

#[cfg(feature = "trace")]
#[cfg_attr(docsrs, doc(cfg(feature = "trace")))]
pub mod trace;

#[cfg(feature = "follow-redirect")]
#[cfg_attr(docsrs, doc(cfg(feature = "follow-redirect")))]
pub mod follow_redirect;

#[cfg(feature = "metrics")]
#[cfg_attr(docsrs, doc(cfg(feature = "metrics")))]
pub mod metrics;

pub mod classify;
pub mod services;

/// Error type containing either a body error or an IO error.
///
/// This type is used to combine errors produced by response bodies with compression or
/// decompression applied. The body itself can produce errors of type `E` whereas compression or
/// decompression can produce [`io::Error`]s.
///
/// [`io::Error`]: std::io::Error
#[cfg(any(feature = "compression", feature = "decompression"))]
#[cfg_attr(
    docsrs,
    doc(cfg(any(feature = "compression", feature = "decompression")))
)]
#[derive(Debug)]
pub enum BodyOrIoError<E> {
    /// Errors produced by the body.
    Body(E),
    /// IO errors produced by compression or decompression.
    Io(std::io::Error),
}

#[cfg(any(feature = "compression", feature = "decompression"))]
impl<E> std::fmt::Display for BodyOrIoError<E>
where
    E: std::fmt::Display,
{
    fn fmt(&self, f: &mut std::fmt::Formatter<'_>) -> std::fmt::Result {
        match self {
            BodyOrIoError::Io(inner) => inner.fmt(f),
            BodyOrIoError::Body(inner) => inner.fmt(f),
        }
    }
}

#[cfg(any(feature = "compression", feature = "decompression"))]
impl<E> std::error::Error for BodyOrIoError<E>
where
    E: std::error::Error,
{
    fn source(&self) -> Option<&(dyn std::error::Error + 'static)> {
        match self {
            BodyOrIoError::Io(inner) => inner.source(),
            BodyOrIoError::Body(inner) => inner.source(),
        }
    }
}

/// The latency unit used to report latencies by middleware.
#[non_exhaustive]
#[derive(Copy, Clone, Debug)]
pub enum LatencyUnit {
    /// Use milliseconds.
    Millis,
    /// Use microseconds.
    Micros,
    /// Use nanoseconds.
    Nanos,
}<|MERGE_RESOLUTION|>--- conflicted
+++ resolved
@@ -19,23 +19,15 @@
 //!     add_extension::AddExtensionLayer,
 //!     compression::CompressionLayer,
 //!     propagate_header::PropagateHeaderLayer,
-<<<<<<< HEAD
+//!     auth::RequireAuthorizationLayer,
 //!     sensitive_headers::SetSensitiveRequestHeadersLayer,
-=======
-//!     auth::RequireAuthorizationLayer,
-//!     sensitive_header::{SetSensitiveResponseHeaderLayer, SetSensitiveRequestHeaderLayer},
->>>>>>> 0098ac5a
 //!     set_header::SetResponseHeaderLayer,
 //!     trace::TraceLayer,
 //! };
 //! use tower::{ServiceBuilder, service_fn, make::Shared};
 //! use http::{Request, Response, header::{HeaderName, CONTENT_TYPE, AUTHORIZATION}};
 //! use hyper::{Body, Error, server::Server, service::make_service_fn};
-<<<<<<< HEAD
 //! use std::{sync::Arc, net::SocketAddr, convert::Infallible, iter::once};
-=======
-//! use std::{sync::Arc, net::SocketAddr, convert::Infallible, time::Duration};
->>>>>>> 0098ac5a
 //! # struct DatabaseConnectionPool;
 //! # impl DatabaseConnectionPool {
 //! #     fn new() -> DatabaseConnectionPool { DatabaseConnectionPool }
@@ -65,20 +57,10 @@
 //!     // Use `tower`'s `ServiceBuilder` API to build a stack of `tower` middleware
 //!     // wrapping our request handler.
 //!     let service = ServiceBuilder::new()
-<<<<<<< HEAD
 //!         // Mark the `Authorization` request header as sensitive so it doesn't show in logs
 //!         .layer(SetSensitiveRequestHeadersLayer::new(once(AUTHORIZATION)))
 //!         // High level logging of requests and responses
-=======
-//!         // Mark the `Authorization` header as sensitive on requests so it doesn't show in logs
-//!         // This must be applied before `TraceLayer`
-//!         .layer(SetSensitiveRequestHeaderLayer::new(AUTHORIZATION))
-//!         // High level tracing of requests and responses
->>>>>>> 0098ac5a
 //!         .layer(TraceLayer::new_for_http())
-//!         // Mark the `Authorization` header as sensitive on responses
-//!         // This must be applied after `TraceLayer`
-//!         .layer(SetSensitiveResponseHeaderLayer::new(AUTHORIZATION))
 //!         // Share an `Arc<State>` with all requests
 //!         .layer(AddExtensionLayer::new(Arc::new(state)))
 //!         // Compress responses
