pub(crate) trait SupportedEncodings: Copy {
    fn gzip(&self) -> bool;
    fn deflate(&self) -> bool;
    fn br(&self) -> bool;
    fn zstd(&self) -> bool;
}

// This enum's variants are ordered from least to most preferred.
#[derive(Copy, Clone, Debug, Ord, PartialOrd, PartialEq, Eq)]
pub(crate) enum Encoding {
    #[allow(dead_code)]
    Identity,
    #[cfg(any(feature = "fs", feature = "compression-deflate"))]
    Deflate,
    #[cfg(any(feature = "fs", feature = "compression-gzip"))]
    Gzip,
    #[cfg(any(feature = "fs", feature = "compression-br"))]
    Brotli,
<<<<<<< HEAD
    #[cfg(any(feature = "fs", feature = "compression-zstd"))]
    Zstd,
    #[allow(dead_code)]
    Identity,
=======
>>>>>>> a6d0f7b8
}

impl Encoding {
    #[allow(dead_code)]
    fn to_str(self) -> &'static str {
        match self {
            #[cfg(any(feature = "fs", feature = "compression-gzip"))]
            Encoding::Gzip => "gzip",
            #[cfg(any(feature = "fs", feature = "compression-deflate"))]
            Encoding::Deflate => "deflate",
            #[cfg(any(feature = "fs", feature = "compression-br"))]
            Encoding::Brotli => "br",
            #[cfg(any(feature = "fs", feature = "compression-zstd"))]
            Encoding::Zstd => "zstd",
            Encoding::Identity => "identity",
        }
    }

    #[cfg(feature = "fs")]
    pub(crate) fn to_file_extension(self) -> Option<&'static std::ffi::OsStr> {
        match self {
            Encoding::Gzip => Some(std::ffi::OsStr::new(".gz")),
            Encoding::Deflate => Some(std::ffi::OsStr::new(".zz")),
            Encoding::Brotli => Some(std::ffi::OsStr::new(".br")),
            Encoding::Zstd => Some(std::ffi::OsStr::new(".zst")),
            Encoding::Identity => None,
        }
    }

    #[allow(dead_code)]
    pub(crate) fn into_header_value(self) -> http::HeaderValue {
        http::HeaderValue::from_static(self.to_str())
    }

    #[cfg(any(
        feature = "compression-gzip",
        feature = "compression-br",
        feature = "compression-deflate",
        feature = "compression-zstd",
        feature = "fs",
    ))]
    fn parse(s: &str, _supported_encoding: impl SupportedEncodings) -> Option<Encoding> {
        #[cfg(any(feature = "fs", feature = "compression-gzip"))]
        if s.eq_ignore_ascii_case("gzip") && _supported_encoding.gzip() {
            return Some(Encoding::Gzip);
        }

        #[cfg(any(feature = "fs", feature = "compression-deflate"))]
        if s.eq_ignore_ascii_case("deflate") && _supported_encoding.deflate() {
            return Some(Encoding::Deflate);
        }

        #[cfg(any(feature = "fs", feature = "compression-br"))]
        if s.eq_ignore_ascii_case("br") && _supported_encoding.br() {
            return Some(Encoding::Brotli);
        }

        #[cfg(any(feature = "fs", feature = "compression-zstd"))]
        if s.eq_ignore_ascii_case("zstd") && _supported_encoding.zstd() {
            return Some(Encoding::Zstd);
        }

        if s.eq_ignore_ascii_case("identity") {
            return Some(Encoding::Identity);
        }

        None
    }

    #[cfg(any(
        feature = "compression-gzip",
        feature = "compression-br",
        feature = "compression-zstd",
        feature = "compression-deflate",
    ))]
    // based on https://github.com/http-rs/accept-encoding
    pub(crate) fn from_headers(
        headers: &http::HeaderMap,
        supported_encoding: impl SupportedEncodings,
    ) -> Self {
        Encoding::preferred_encoding(&encodings(headers, supported_encoding))
            .unwrap_or(Encoding::Identity)
    }

    #[cfg(any(
        feature = "compression-gzip",
        feature = "compression-br",
        feature = "compression-zstd",
        feature = "compression-deflate",
        feature = "fs",
    ))]
    pub(crate) fn preferred_encoding(accepted_encodings: &[(Encoding, QValue)]) -> Option<Self> {
        accepted_encodings
            .iter()
            .filter(|(_, qvalue)| qvalue.0 > 0)
            .max_by_key(|(encoding, qvalue)| (qvalue, encoding))
            .map(|(encoding, _)| *encoding)
    }
}

// Allowed q-values are numbers between 0 and 1 with at most 3 digits in the fractional part. They
// are presented here as an unsigned integer between 0 and 1000.
#[cfg(any(
    feature = "compression-gzip",
    feature = "compression-br",
    feature = "compression-zstd",
    feature = "compression-deflate",
    feature = "fs",
))]
#[derive(Copy, Clone, Debug, PartialEq, Eq, PartialOrd, Ord)]
pub(crate) struct QValue(u16);

#[cfg(any(
    feature = "compression-gzip",
    feature = "compression-br",
    feature = "compression-zstd",
    feature = "compression-deflate",
    feature = "fs",
))]
impl QValue {
    #[inline]
    fn one() -> Self {
        Self(1000)
    }

    // Parse a q-value as specified in RFC 7231 section 5.3.1.
    fn parse(s: &str) -> Option<Self> {
        let mut c = s.chars();
        // Parse "q=" (case-insensitively).
        match c.next() {
            Some('q') | Some('Q') => (),
            _ => return None,
        };
        match c.next() {
            Some('=') => (),
            _ => return None,
        };

        // Parse leading digit. Since valid q-values are between 0.000 and 1.000, only "0" and "1"
        // are allowed.
        let mut value = match c.next() {
            Some('0') => 0,
            Some('1') => 1000,
            _ => return None,
        };

        // Parse optional decimal point.
        match c.next() {
            Some('.') => (),
            None => return Some(Self(value)),
            _ => return None,
        };

        // Parse optional fractional digits. The value of each digit is multiplied by `factor`.
        // Since the q-value is represented as an integer between 0 and 1000, `factor` is `100` for
        // the first digit, `10` for the next, and `1` for the digit after that.
        let mut factor = 100;
        loop {
            match c.next() {
                Some(n @ '0'..='9') => {
                    // If `factor` is less than `1`, three digits have already been parsed. A
                    // q-value having more than 3 fractional digits is invalid.
                    if factor < 1 {
                        return None;
                    }
                    // Add the digit's value multiplied by `factor` to `value`.
                    value += factor * (n as u16 - '0' as u16);
                }
                None => {
                    // No more characters to parse. Check that the value representing the q-value is
                    // in the valid range.
                    return if value <= 1000 {
                        Some(Self(value))
                    } else {
                        None
                    };
                }
                _ => return None,
            };
            factor /= 10;
        }
    }
}

#[cfg(any(
    feature = "compression-gzip",
    feature = "compression-br",
    feature = "compression-zstd",
    feature = "compression-deflate",
    feature = "fs",
))]
// based on https://github.com/http-rs/accept-encoding
pub(crate) fn encodings(
    headers: &http::HeaderMap,
    supported_encoding: impl SupportedEncodings,
) -> Vec<(Encoding, QValue)> {
    headers
        .get_all(http::header::ACCEPT_ENCODING)
        .iter()
        .filter_map(|hval| hval.to_str().ok())
        .flat_map(|s| s.split(','))
        .filter_map(|v| {
            let mut v = v.splitn(2, ';');

            let encoding = match Encoding::parse(v.next().unwrap().trim(), supported_encoding) {
                Some(encoding) => encoding,
                None => return None, // ignore unknown encodings
            };

            let qval = if let Some(qval) = v.next() {
                QValue::parse(qval.trim())?
            } else {
                QValue::one()
            };

            Some((encoding, qval))
        })
        .collect::<Vec<(Encoding, QValue)>>()
}

#[cfg(all(
    test,
    feature = "compression-gzip",
    feature = "compression-deflate",
    feature = "compression-br",
    feature = "compression-zstd",
))]
mod tests {
    use super::*;

    #[derive(Copy, Clone, Default)]
    struct SupportedEncodingsAll;

    impl SupportedEncodings for SupportedEncodingsAll {
        fn gzip(&self) -> bool {
            true
        }

        fn deflate(&self) -> bool {
            true
        }

        fn br(&self) -> bool {
            true
        }

        fn zstd(&self) -> bool {
            true
        }
    }

    #[test]
    fn no_accept_encoding_header() {
        let encoding =
            Encoding::from_headers(&http::HeaderMap::new(), SupportedEncodingsAll::default());
        assert_eq!(Encoding::Identity, encoding);
    }

    #[test]
    fn accept_encoding_header_single_encoding() {
        let mut headers = http::HeaderMap::new();
        headers.append(
            http::header::ACCEPT_ENCODING,
            http::HeaderValue::from_static("gzip"),
        );
        let encoding = Encoding::from_headers(&headers, SupportedEncodingsAll::default());
        assert_eq!(Encoding::Gzip, encoding);
    }

    #[test]
    fn accept_encoding_header_two_encodings() {
        let mut headers = http::HeaderMap::new();
        headers.append(
            http::header::ACCEPT_ENCODING,
            http::HeaderValue::from_static("gzip,br"),
        );
        let encoding = Encoding::from_headers(&headers, SupportedEncodingsAll::default());
        assert_eq!(Encoding::Brotli, encoding);
    }

    #[test]
    fn accept_encoding_header_three_encodings() {
        let mut headers = http::HeaderMap::new();
        headers.append(
            http::header::ACCEPT_ENCODING,
            http::HeaderValue::from_static("gzip,deflate,br"),
        );
        let encoding = Encoding::from_headers(&headers, SupportedEncodingsAll::default());
        assert_eq!(Encoding::Brotli, encoding);
    }

    #[test]
    fn accept_encoding_header_two_encodings_with_one_qvalue() {
        let mut headers = http::HeaderMap::new();
        headers.append(
            http::header::ACCEPT_ENCODING,
            http::HeaderValue::from_static("gzip;q=0.5,br"),
        );
        let encoding = Encoding::from_headers(&headers, SupportedEncodingsAll::default());
        assert_eq!(Encoding::Brotli, encoding);
    }

    #[test]
    fn accept_encoding_header_three_encodings_with_one_qvalue() {
        let mut headers = http::HeaderMap::new();
        headers.append(
            http::header::ACCEPT_ENCODING,
            http::HeaderValue::from_static("gzip;q=0.5,deflate,br"),
        );
        let encoding = Encoding::from_headers(&headers, SupportedEncodingsAll::default());
        assert_eq!(Encoding::Brotli, encoding);
    }

    #[test]
    fn two_accept_encoding_headers_with_one_qvalue() {
        let mut headers = http::HeaderMap::new();
        headers.append(
            http::header::ACCEPT_ENCODING,
            http::HeaderValue::from_static("gzip;q=0.5"),
        );
        headers.append(
            http::header::ACCEPT_ENCODING,
            http::HeaderValue::from_static("br"),
        );
        let encoding = Encoding::from_headers(&headers, SupportedEncodingsAll::default());
        assert_eq!(Encoding::Brotli, encoding);
    }

    #[test]
    fn two_accept_encoding_headers_three_encodings_with_one_qvalue() {
        let mut headers = http::HeaderMap::new();
        headers.append(
            http::header::ACCEPT_ENCODING,
            http::HeaderValue::from_static("gzip;q=0.5,deflate"),
        );
        headers.append(
            http::header::ACCEPT_ENCODING,
            http::HeaderValue::from_static("br"),
        );
        let encoding = Encoding::from_headers(&headers, SupportedEncodingsAll::default());
        assert_eq!(Encoding::Brotli, encoding);
    }

    #[test]
    fn three_accept_encoding_headers_with_one_qvalue() {
        let mut headers = http::HeaderMap::new();
        headers.append(
            http::header::ACCEPT_ENCODING,
            http::HeaderValue::from_static("gzip;q=0.5"),
        );
        headers.append(
            http::header::ACCEPT_ENCODING,
            http::HeaderValue::from_static("deflate"),
        );
        headers.append(
            http::header::ACCEPT_ENCODING,
            http::HeaderValue::from_static("br"),
        );
        let encoding = Encoding::from_headers(&headers, SupportedEncodingsAll::default());
        assert_eq!(Encoding::Brotli, encoding);
    }

    #[test]
    fn accept_encoding_header_two_encodings_with_two_qvalues() {
        let mut headers = http::HeaderMap::new();
        headers.append(
            http::header::ACCEPT_ENCODING,
            http::HeaderValue::from_static("gzip;q=0.5,br;q=0.8"),
        );
        let encoding = Encoding::from_headers(&headers, SupportedEncodingsAll::default());
        assert_eq!(Encoding::Brotli, encoding);

        let mut headers = http::HeaderMap::new();
        headers.append(
            http::header::ACCEPT_ENCODING,
            http::HeaderValue::from_static("gzip;q=0.8,br;q=0.5"),
        );
        let encoding = Encoding::from_headers(&headers, SupportedEncodingsAll::default());
        assert_eq!(Encoding::Gzip, encoding);

        let mut headers = http::HeaderMap::new();
        headers.append(
            http::header::ACCEPT_ENCODING,
            http::HeaderValue::from_static("gzip;q=0.995,br;q=0.999"),
        );
        let encoding = Encoding::from_headers(&headers, SupportedEncodingsAll::default());
        assert_eq!(Encoding::Brotli, encoding);
    }

    #[test]
    fn accept_encoding_header_three_encodings_with_three_qvalues() {
        let mut headers = http::HeaderMap::new();
        headers.append(
            http::header::ACCEPT_ENCODING,
            http::HeaderValue::from_static("gzip;q=0.5,deflate;q=0.6,br;q=0.8"),
        );
        let encoding = Encoding::from_headers(&headers, SupportedEncodingsAll::default());
        assert_eq!(Encoding::Brotli, encoding);

        let mut headers = http::HeaderMap::new();
        headers.append(
            http::header::ACCEPT_ENCODING,
            http::HeaderValue::from_static("gzip;q=0.8,deflate;q=0.6,br;q=0.5"),
        );
        let encoding = Encoding::from_headers(&headers, SupportedEncodingsAll::default());
        assert_eq!(Encoding::Gzip, encoding);

        let mut headers = http::HeaderMap::new();
        headers.append(
            http::header::ACCEPT_ENCODING,
            http::HeaderValue::from_static("gzip;q=0.6,deflate;q=0.8,br;q=0.5"),
        );
        let encoding = Encoding::from_headers(&headers, SupportedEncodingsAll::default());
        assert_eq!(Encoding::Deflate, encoding);

        let mut headers = http::HeaderMap::new();
        headers.append(
            http::header::ACCEPT_ENCODING,
            http::HeaderValue::from_static("gzip;q=0.995,deflate;q=0.997,br;q=0.999"),
        );
        let encoding = Encoding::from_headers(&headers, SupportedEncodingsAll::default());
        assert_eq!(Encoding::Brotli, encoding);
    }

    #[test]
    fn accept_encoding_header_invalid_encdoing() {
        let mut headers = http::HeaderMap::new();
        headers.append(
            http::header::ACCEPT_ENCODING,
            http::HeaderValue::from_static("invalid,gzip"),
        );
        let encoding = Encoding::from_headers(&headers, SupportedEncodingsAll::default());
        assert_eq!(Encoding::Gzip, encoding);
    }

    #[test]
    fn accept_encoding_header_with_qvalue_zero() {
        let mut headers = http::HeaderMap::new();
        headers.append(
            http::header::ACCEPT_ENCODING,
            http::HeaderValue::from_static("gzip;q=0"),
        );
        let encoding = Encoding::from_headers(&headers, SupportedEncodingsAll::default());
        assert_eq!(Encoding::Identity, encoding);

        let mut headers = http::HeaderMap::new();
        headers.append(
            http::header::ACCEPT_ENCODING,
            http::HeaderValue::from_static("gzip;q=0."),
        );
        let encoding = Encoding::from_headers(&headers, SupportedEncodingsAll::default());
        assert_eq!(Encoding::Identity, encoding);

        let mut headers = http::HeaderMap::new();
        headers.append(
            http::header::ACCEPT_ENCODING,
            http::HeaderValue::from_static("gzip;q=0,br;q=0.5"),
        );
        let encoding = Encoding::from_headers(&headers, SupportedEncodingsAll::default());
        assert_eq!(Encoding::Brotli, encoding);
    }

    #[test]
    fn accept_encoding_header_with_uppercase_letters() {
        let mut headers = http::HeaderMap::new();
        headers.append(
            http::header::ACCEPT_ENCODING,
            http::HeaderValue::from_static("gZiP"),
        );
        let encoding = Encoding::from_headers(&headers, SupportedEncodingsAll::default());
        assert_eq!(Encoding::Gzip, encoding);

        let mut headers = http::HeaderMap::new();
        headers.append(
            http::header::ACCEPT_ENCODING,
            http::HeaderValue::from_static("gzip;q=0.5,br;Q=0.8"),
        );
        let encoding = Encoding::from_headers(&headers, SupportedEncodingsAll::default());
        assert_eq!(Encoding::Brotli, encoding);
    }

    #[test]
    fn accept_encoding_header_with_allowed_spaces() {
        let mut headers = http::HeaderMap::new();
        headers.append(
            http::header::ACCEPT_ENCODING,
            http::HeaderValue::from_static(" gzip\t; q=0.5 ,\tbr ;\tq=0.8\t"),
        );
        let encoding = Encoding::from_headers(&headers, SupportedEncodingsAll::default());
        assert_eq!(Encoding::Brotli, encoding);
    }

    #[test]
    fn accept_encoding_header_with_invalid_spaces() {
        let mut headers = http::HeaderMap::new();
        headers.append(
            http::header::ACCEPT_ENCODING,
            http::HeaderValue::from_static("gzip;q =0.5"),
        );
        let encoding = Encoding::from_headers(&headers, SupportedEncodingsAll::default());
        assert_eq!(Encoding::Identity, encoding);

        let mut headers = http::HeaderMap::new();
        headers.append(
            http::header::ACCEPT_ENCODING,
            http::HeaderValue::from_static("gzip;q= 0.5"),
        );
        let encoding = Encoding::from_headers(&headers, SupportedEncodingsAll::default());
        assert_eq!(Encoding::Identity, encoding);
    }

    #[test]
    fn accept_encoding_header_with_invalid_quvalues() {
        let mut headers = http::HeaderMap::new();
        headers.append(
            http::header::ACCEPT_ENCODING,
            http::HeaderValue::from_static("gzip;q=-0.1"),
        );
        let encoding = Encoding::from_headers(&headers, SupportedEncodingsAll::default());
        assert_eq!(Encoding::Identity, encoding);

        let mut headers = http::HeaderMap::new();
        headers.append(
            http::header::ACCEPT_ENCODING,
            http::HeaderValue::from_static("gzip;q=00.5"),
        );
        let encoding = Encoding::from_headers(&headers, SupportedEncodingsAll::default());
        assert_eq!(Encoding::Identity, encoding);

        let mut headers = http::HeaderMap::new();
        headers.append(
            http::header::ACCEPT_ENCODING,
            http::HeaderValue::from_static("gzip;q=0.5000"),
        );
        let encoding = Encoding::from_headers(&headers, SupportedEncodingsAll::default());
        assert_eq!(Encoding::Identity, encoding);

        let mut headers = http::HeaderMap::new();
        headers.append(
            http::header::ACCEPT_ENCODING,
            http::HeaderValue::from_static("gzip;q=.5"),
        );
        let encoding = Encoding::from_headers(&headers, SupportedEncodingsAll::default());
        assert_eq!(Encoding::Identity, encoding);

        let mut headers = http::HeaderMap::new();
        headers.append(
            http::header::ACCEPT_ENCODING,
            http::HeaderValue::from_static("gzip;q=1.01"),
        );
        let encoding = Encoding::from_headers(&headers, SupportedEncodingsAll::default());
        assert_eq!(Encoding::Identity, encoding);

        let mut headers = http::HeaderMap::new();
        headers.append(
            http::header::ACCEPT_ENCODING,
            http::HeaderValue::from_static("gzip;q=1.001"),
        );
        let encoding = Encoding::from_headers(&headers, SupportedEncodingsAll::default());
        assert_eq!(Encoding::Identity, encoding);
    }
}<|MERGE_RESOLUTION|>--- conflicted
+++ resolved
@@ -16,13 +16,8 @@
     Gzip,
     #[cfg(any(feature = "fs", feature = "compression-br"))]
     Brotli,
-<<<<<<< HEAD
     #[cfg(any(feature = "fs", feature = "compression-zstd"))]
     Zstd,
-    #[allow(dead_code)]
-    Identity,
-=======
->>>>>>> a6d0f7b8
 }
 
 impl Encoding {
