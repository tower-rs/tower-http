//! Middleware that decompresses request and response bodies.
//!
//! # Examples
//!
//! #### Request
//! ```rust
//! use bytes::BytesMut;
//! use flate2::{write::GzEncoder, Compression};
//! use http::{header, HeaderValue, Request, Response};
//! use http_body::Body as _; // for Body::data
//! use hyper::Body;
//! use std::{error::Error, io::Write};
//! use tower::{Service, ServiceBuilder, service_fn, ServiceExt};
//! use tower_http::{BoxError, decompression::{DecompressionBody, RequestDecompressionLayer}};
//!
//! # #[tokio::main]
//! # async fn main() -> Result<(), BoxError> {
//! // A request encoded with gzip coming from some HTTP client.
//! let mut encoder = GzEncoder::new(Vec::new(), Compression::default());
//! encoder.write_all(b"Hello?")?;
//! let request = Request::builder()
//!     .header(header::CONTENT_ENCODING, "gzip")
//!     .body(Body::from(encoder.finish()?))?;
//!
//! // Our HTTP server
//! let mut server = ServiceBuilder::new()
//!     // Automatically decompress request bodies.
//!     .layer(RequestDecompressionLayer::new())
//!     .service(service_fn(handler));
//!
//! // Send the request, with the gzip encoded body, to our server.
//! let _response = server.ready().await?.call(request).await?;
//!
//! // Handler receives request whose body is decoded when read
//! async fn handler(mut req: Request<DecompressionBody<Body>>) -> Result<Response<Body>, BoxError>{
//!     let mut data = BytesMut::new();
//!     while let Some(chunk) = req.body_mut().data().await {
//!         let chunk = chunk?;
//!         data.extend_from_slice(&chunk[..]);
//!     }
//!     assert_eq!(data.freeze().to_vec(), b"Hello?");
//!     Ok(Response::new(Body::from("Hello, World!")))
//! }
//! # Ok(())
//! # }
//! ```
//!
//! #### Response
//! ```rust
//! use bytes::BytesMut;
//! use http::{Request, Response};
//! use http_body::Body as _; // for Body::data
//! use hyper::Body;
//! use std::convert::Infallible;
//! use tower::{Service, ServiceExt, ServiceBuilder, service_fn};
//! use tower_http::{compression::Compression, decompression::DecompressionLayer, BoxError};
//! #
//! # #[tokio::main]
//! # async fn main() -> Result<(), tower_http::BoxError> {
//! # async fn handle(req: Request<Body>) -> Result<Response<Body>, Infallible> {
//! #     let body = Body::from("Hello, World!");
//! #     Ok(Response::new(body))
//! # }
//!
//! // Some opaque service that applies compression.
//! let service = Compression::new(service_fn(handle));
//!
//! // Our HTTP client.
//! let mut client = ServiceBuilder::new()
//!     // Automatically decompress response bodies.
//!     .layer(DecompressionLayer::new())
//!     .service(service);
//!
//! // Call the service.
//! //
//! // `DecompressionLayer` takes care of setting `Accept-Encoding`.
//! let request = Request::new(Body::empty());
//!
//! let response = client
//!     .ready()
//!     .await?
//!     .call(request)
//!     .await?;
//!
//! // Read the body
//! let mut body = response.into_body();
//! let mut bytes = BytesMut::new();
//! while let Some(chunk) = body.data().await {
//!     let chunk = chunk?;
//!     bytes.extend_from_slice(&chunk[..]);
//! }
//! let body = String::from_utf8(bytes.to_vec()).map_err(Into::<BoxError>::into)?;
//!
//! assert_eq!(body, "Hello, World!");
//! #
//! # Ok(())
//! # }
//! ```

mod request;

mod body;
mod future;
mod layer;
mod service;

pub use self::{
    body::DecompressionBody, future::ResponseFuture, layer::DecompressionLayer,
    service::Decompression,
};

pub use self::request::future::RequestDecompressionFuture;
pub use self::request::layer::RequestDecompressionLayer;
pub use self::request::service::RequestDecompression;

#[cfg(test)]
mod tests {
<<<<<<< HEAD
    use std::convert::Infallible;
=======
    use std::io::Write;
>>>>>>> 38c05ba1

    use super::*;
    use crate::compression::Compression;
    use crate::test_helpers::Body;
    use crate::test_helpers::TowerHttpBodyExt;
    use bytes::BytesMut;
<<<<<<< HEAD
    use http::Request;
=======
    use flate2::write::GzEncoder;
>>>>>>> 38c05ba1
    use http::Response;
    use tower::{service_fn, Service, ServiceExt};

    #[tokio::test]
    async fn works() {
        let mut client = Decompression::new(Compression::new(service_fn(handle)));

        let req = Request::builder()
            .header("accept-encoding", "gzip")
            .body(Body::empty())
            .unwrap();
        let res = client.ready().await.unwrap().call(req).await.unwrap();

        // read the body, it will be decompressed automatically
        let mut body = res.into_body();
        let mut data = BytesMut::new();
        while let Some(chunk) = body.data().await {
            let chunk = chunk.unwrap();
            data.extend_from_slice(&chunk[..]);
        }
        let decompressed_data = String::from_utf8(data.freeze().to_vec()).unwrap();

        assert_eq!(decompressed_data, "Hello, World!");
    }

<<<<<<< HEAD
    async fn handle(_req: Request<Body>) -> Result<Response<Body>, Infallible> {
        Ok(Response::new(Body::from("Hello, World!")))
    }
=======
    #[tokio::test]
    async fn decompress_multi_gz() {
        let mut client = Decompression::new(service_fn(handle_multi_gz));

        let req = Request::builder()
            .header("accept-encoding", "gzip")
            .body(Body::empty())
            .unwrap();
        let res = client.ready().await.unwrap().call(req).await.unwrap();

        // read the body, it will be decompressed automatically
        let mut body = res.into_body();
        let mut data = BytesMut::new();
        while let Some(chunk) = body.data().await {
            let chunk = chunk.unwrap();
            data.extend_from_slice(&chunk[..]);
        }
        let decompressed_data = String::from_utf8(data.freeze().to_vec()).unwrap();

        assert_eq!(decompressed_data, "Hello, World!");
    }

    async fn handle(_req: Request<Body>) -> Result<Response<Body>, Error> {
        Ok(Response::new(Body::from("Hello, World!")))
    }

    async fn handle_multi_gz(_req: Request<Body>) -> Result<Response<Body>, Error> {
        let mut buf = Vec::new();
        let mut enc1 = GzEncoder::new(&mut buf, Default::default());
        enc1.write_all(b"Hello, ").unwrap();
        enc1.finish().unwrap();

        let mut enc2 = GzEncoder::new(&mut buf, Default::default());
        enc2.write_all(b"World!").unwrap();
        enc2.finish().unwrap();

        let mut res = Response::new(Body::from(buf));
        res.headers_mut()
            .insert("content-encoding", "gzip".parse().unwrap());
        Ok(res)
    }

    #[allow(dead_code)]
    async fn is_compatible_with_hyper() {
        let mut client = Decompression::new(Client::new());

        let req = Request::new(Body::empty());

        let _: Response<DecompressionBody<Body>> =
            client.ready().await.unwrap().call(req).await.unwrap();
    }
>>>>>>> 38c05ba1
}<|MERGE_RESOLUTION|>--- conflicted
+++ resolved
@@ -115,22 +115,16 @@
 
 #[cfg(test)]
 mod tests {
-<<<<<<< HEAD
     use std::convert::Infallible;
-=======
     use std::io::Write;
->>>>>>> 38c05ba1
 
     use super::*;
     use crate::compression::Compression;
     use crate::test_helpers::Body;
     use crate::test_helpers::TowerHttpBodyExt;
     use bytes::BytesMut;
-<<<<<<< HEAD
     use http::Request;
-=======
     use flate2::write::GzEncoder;
->>>>>>> 38c05ba1
     use http::Response;
     use tower::{service_fn, Service, ServiceExt};
 
@@ -156,11 +150,10 @@
         assert_eq!(decompressed_data, "Hello, World!");
     }
 
-<<<<<<< HEAD
     async fn handle(_req: Request<Body>) -> Result<Response<Body>, Infallible> {
         Ok(Response::new(Body::from("Hello, World!")))
     }
-=======
+
     #[tokio::test]
     async fn decompress_multi_gz() {
         let mut client = Decompression::new(service_fn(handle_multi_gz));
@@ -212,5 +205,4 @@
         let _: Response<DecompressionBody<Body>> =
             client.ready().await.unwrap().call(req).await.unwrap();
     }
->>>>>>> 38c05ba1
 }