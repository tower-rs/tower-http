<<<<<<< HEAD
use super::{open_file_with_fallback, AsyncReadBody, PrecompressedVariants};
use crate::services::fs::parse_range::{parse_range, ParsedRangeHeader};
=======
use super::{
    file_metadata_with_fallback, open_file_with_fallback, AsyncReadBody, PrecompressedVariants,
};
>>>>>>> 37fce422
use crate::{
    content_encoding::{encodings, Encoding},
    services::fs::DEFAULT_CAPACITY,
};
use bytes::Bytes;
use futures_util::ready;
<<<<<<< HEAD
use http::{header, HeaderValue, Request, Response, StatusCode, Uri};
use http_body::{combinators::BoxBody, Body, Empty, Full};
=======
use http::{header, HeaderValue, Method, Request, Response, StatusCode, Uri};
use http_body::{combinators::BoxBody, Body, Empty};
>>>>>>> 37fce422
use percent_encoding::percent_decode;
use std::io::SeekFrom;
use std::{
    fs::Metadata,
    future::Future,
    io,
    path::{Path, PathBuf},
    pin::Pin,
    task::{Context, Poll},
};
use tokio::fs::File;
use tokio::io::AsyncSeekExt;
use tower_service::Service;

/// Service that serves files from a given directory and all its sub directories.
///
/// The `Content-Type` will be guessed from the file extension.
///
/// An empty response with status `404 Not Found` will be returned if:
///
/// - The file doesn't exist
/// - Any segment of the path contains `..`
/// - Any segment of the path contains a backslash
/// - We don't have necessary permissions to read the file
///
/// # Example
///
/// ```
/// use tower_http::services::ServeDir;
///
/// // This will serve files in the "assets" directory and
/// // its subdirectories
/// let service = ServeDir::new("assets");
///
/// # async {
/// // Run our service using `hyper`
/// let addr = std::net::SocketAddr::from(([127, 0, 0, 1], 3000));
/// hyper::Server::bind(&addr)
///     .serve(tower::make::Shared::new(service))
///     .await
///     .expect("server error");
/// # };
/// ```
///
/// # Handling files not found
///
/// By default `ServeDir` will return an empty `404 Not Found` response if there
/// is no file at the requested path. That can be customized by using
/// [`and_then`](tower::ServiceBuilder::and_then) to change the response:
///
/// ```
/// use tower_http::services::fs::{ServeDir, ServeDirResponseBody};
/// use tower::ServiceBuilder;
/// use http::{StatusCode, Response};
/// use http_body::{Body as _, Full};
/// use std::io;
///
/// let service = ServiceBuilder::new()
///     .and_then(|response: Response<ServeDirResponseBody>| async move {
///         let response = if response.status() == StatusCode::NOT_FOUND {
///             let body = Full::from("Not Found")
///                 .map_err(|err| match err {})
///                 .boxed();
///             Response::builder()
///                 .status(StatusCode::NOT_FOUND)
///                 .body(body)
///                 .unwrap()
///         } else {
///             response.map(|body| body.boxed())
///         };
///
///         Ok::<_, io::Error>(response)
///     })
///     .service(ServeDir::new("assets"));
/// # async {
/// # let addr = std::net::SocketAddr::from(([127, 0, 0, 1], 3000));
/// # hyper::Server::bind(&addr)
/// #     .serve(tower::make::Shared::new(service))
/// #     .await
/// #     .expect("server error");
/// # };
/// ```
#[derive(Clone, Debug)]
pub struct ServeDir {
    base: PathBuf,
    append_index_html_on_directories: bool,
    buf_chunk_size: usize,
    precompressed_variants: Option<PrecompressedVariants>,
}

impl ServeDir {
    /// Create a new [`ServeDir`].
    pub fn new<P: AsRef<Path>>(path: P) -> Self {
        let mut base = PathBuf::from(".");
        base.push(path.as_ref());

        Self {
            base,
            append_index_html_on_directories: true,
            buf_chunk_size: DEFAULT_CAPACITY,
            precompressed_variants: None,
        }
    }

    /// If the requested path is a directory append `index.html`.
    ///
    /// This is useful for static sites.
    ///
    /// Defaults to `true`.
    pub fn append_index_html_on_directories(mut self, append: bool) -> Self {
        self.append_index_html_on_directories = append;
        self
    }

    /// Set a specific read buffer chunk size.
    ///
    /// The default capacity is 64kb.
    pub fn with_buf_chunk_size(mut self, chunk_size: usize) -> Self {
        self.buf_chunk_size = chunk_size;
        self
    }

    /// Informs the service that it should also look for a precompressed gzip
    /// version of _any_ file in the directory.
    ///
    /// Assuming the `dir` directory is being served and `dir/foo.txt` is requested,
    /// a client with an `Accept-Encoding` header that allows the gzip encoding
    /// will receive the file `dir/foo.txt.gz` instead of `dir/foo.txt`.
    /// If the precompressed file is not available, or the client doesn't support it,
    /// the uncompressed version will be served instead.
    /// Both the precompressed version and the uncompressed version are expected
    /// to be present in the directory. Different precompressed variants can be combined.
    pub fn precompressed_gzip(mut self) -> Self {
        self.precompressed_variants
            .get_or_insert(Default::default())
            .gzip = true;
        self
    }

    /// Informs the service that it should also look for a precompressed brotli
    /// version of _any_ file in the directory.
    ///
    /// Assuming the `dir` directory is being served and `dir/foo.txt` is requested,
    /// a client with an `Accept-Encoding` header that allows the brotli encoding
    /// will receive the file `dir/foo.txt.br` instead of `dir/foo.txt`.
    /// If the precompressed file is not available, or the client doesn't support it,
    /// the uncompressed version will be served instead.
    /// Both the precompressed version and the uncompressed version are expected
    /// to be present in the directory. Different precompressed variants can be combined.
    pub fn precompressed_br(mut self) -> Self {
        self.precompressed_variants
            .get_or_insert(Default::default())
            .br = true;
        self
    }

    /// Informs the service that it should also look for a precompressed deflate
    /// version of _any_ file in the directory.
    ///
    /// Assuming the `dir` directory is being served and `dir/foo.txt` is requested,
    /// a client with an `Accept-Encoding` header that allows the deflate encoding
    /// will receive the file `dir/foo.txt.zz` instead of `dir/foo.txt`.
    /// If the precompressed file is not available, or the client doesn't support it,
    /// the uncompressed version will be served instead.
    /// Both the precompressed version and the uncompressed version are expected
    /// to be present in the directory. Different precompressed variants can be combined.
    pub fn precompressed_deflate(mut self) -> Self {
        self.precompressed_variants
            .get_or_insert(Default::default())
            .deflate = true;
        self
    }
}

impl<ReqBody> Service<Request<ReqBody>> for ServeDir {
    type Response = Response<ResponseBody>;
    type Error = io::Error;
    type Future = ResponseFuture;

    #[inline]
    fn poll_ready(&mut self, _cx: &mut Context<'_>) -> Poll<Result<(), Self::Error>> {
        Poll::Ready(Ok(()))
    }

    fn call(&mut self, req: Request<ReqBody>) -> Self::Future {
        // build and validate the path
        let path = req.uri().path();
        let path = path.trim_start_matches('/');

        let path_decoded = if let Ok(decoded_utf8) = percent_decode(path.as_ref()).decode_utf8() {
            decoded_utf8
        } else {
            return ResponseFuture {
                inner: Inner::Invalid,
            };
        };

        let mut full_path = self.base.clone();
        for seg in path_decoded.split('/') {
            if seg.starts_with("..") || seg.contains('\\') {
                return ResponseFuture {
                    inner: Inner::Invalid,
                };
            }
            full_path.push(seg);
        }

        let append_index_html_on_directories = self.append_index_html_on_directories;
        let buf_chunk_size = self.buf_chunk_size;
        let uri = req.uri().clone();
        let range_header = req
            .headers()
            .get(header::RANGE)
            .and_then(|value| value.to_str().ok().map(|s| s.to_owned()));

        // The negotiated encodings based on the Accept-Encoding header and
        // precompressed variants
        let negotiated_encodings = encodings(
            req.headers(),
            self.precompressed_variants.unwrap_or_default(),
        );

        let request_method = req.method().clone();

        let open_file_future = Box::pin(async move {
            if !uri.path().ends_with('/') {
                if is_dir(&full_path).await {
                    let location =
                        HeaderValue::from_str(&append_slash_on_path(uri).to_string()).unwrap();
                    return Ok(Output::Redirect(location));
                }
            } else if is_dir(&full_path).await {
                if append_index_html_on_directories {
                    full_path.push("index.html");
                } else {
                    return Ok(Output::NotFound);
                }
            }
            let guess = mime_guess::from_path(&full_path);
            let mime = guess
                .first_raw()
                .map(|mime| HeaderValue::from_static(mime))
                .unwrap_or_else(|| {
                    HeaderValue::from_str(mime::APPLICATION_OCTET_STREAM.as_ref()).unwrap()
                });

<<<<<<< HEAD
            let (mut file, maybe_encoding) =
                open_file_with_fallback(full_path, negotiated_encodings).await?;
            let file_size = file.metadata().await?.len();
            let maybe_range = range_header.map(|range| parse_range(&range, file_size));
            if let Some(ParsedRangeHeader::Range(ranges)) = maybe_range.as_ref() {
                // If there is any other amount of ranges than 1 we'll return an unsatisfiable later as there isn't yet support for multipart ranges
                if ranges.len() == 1 {
                    file.seek(SeekFrom::Start(*ranges[0].start()))
                        .await?;
                }
            }
            Ok(Output::File(FileRequest {
                file,
                total_size: file_size,
                chunk_size: buf_chunk_size,
                mime_header_value: mime,
                maybe_encoding,
                maybe_range,
            }))
=======
            match request_method {
                Method::HEAD => {
                    let (metadata, maybe_encoding) =
                        file_metadata_with_fallback(full_path, negotiated_encodings).await?;
                    Ok(Output::FileMetadata(metadata, mime, maybe_encoding))
                }
                _ => {
                    let (file, maybe_encoding) =
                        open_file_with_fallback(full_path, negotiated_encodings).await?;
                    Ok(Output::File(file, mime, buf_chunk_size, maybe_encoding))
                }
            }
>>>>>>> 37fce422
        });

        ResponseFuture {
            inner: Inner::Valid(open_file_future),
        }
    }
}

async fn is_dir(full_path: &Path) -> bool {
    tokio::fs::metadata(full_path)
        .await
        .map(|m| m.is_dir())
        .unwrap_or(false)
}

fn append_slash_on_path(uri: Uri) -> Uri {
    let http::uri::Parts {
        scheme,
        authority,
        path_and_query,
        ..
    } = uri.into_parts();

    let mut builder = Uri::builder();
    if let Some(scheme) = scheme {
        builder = builder.scheme(scheme);
    }
    if let Some(authority) = authority {
        builder = builder.authority(authority);
    }
    if let Some(path_and_query) = path_and_query {
        if let Some(query) = path_and_query.query() {
            builder = builder.path_and_query(format!("{}/?{}", path_and_query.path(), query));
        } else {
            builder = builder.path_and_query(format!("{}/", path_and_query.path()));
        }
    } else {
        builder = builder.path_and_query("/");
    }

    builder.build().unwrap()
}

enum Output {
<<<<<<< HEAD
    File(FileRequest),
=======
    File(File, HeaderValue, usize, Option<Encoding>),
    FileMetadata(Metadata, HeaderValue, Option<Encoding>),
>>>>>>> 37fce422
    Redirect(HeaderValue),
    NotFound,
}

struct FileRequest {
    file: File,
    total_size: u64,
    chunk_size: usize,
    mime_header_value: HeaderValue,
    maybe_encoding: Option<Encoding>,
    maybe_range: Option<ParsedRangeHeader>,
}

type BoxFuture<T> = Pin<Box<dyn Future<Output = T> + Send + Sync + 'static>>;

enum Inner {
    Valid(BoxFuture<io::Result<Output>>),
    Invalid,
}

/// Response future of [`ServeDir`].
pub struct ResponseFuture {
    inner: Inner,
}

impl Future for ResponseFuture {
    type Output = io::Result<Response<ResponseBody>>;

    fn poll(mut self: Pin<&mut Self>, cx: &mut Context<'_>) -> Poll<Self::Output> {
        match &mut self.inner {
<<<<<<< HEAD
            Inner::Valid(open_file_future) => {
                let response = match ready!(Pin::new(open_file_future).poll(cx)) {
                    Ok(Output::File(file_request)) => {
                        let mut builder = Response::builder()
                            .header(header::CONTENT_TYPE, file_request.mime_header_value)
                            .header(header::ACCEPT_RANGES, "bytes")
                            .header(header::CONTENT_LENGTH, file_request.total_size.to_string());
                        if let Some(encoding) = file_request.maybe_encoding {
                            builder = builder
                                .header(header::CONTENT_ENCODING, encoding.into_header_value());
                        }
                        if let Some(range) = file_request.maybe_range {
                            match range {
                                ParsedRangeHeader::Range(ranges) => {
                                    if let Some(range) = ranges.get(0) {
                                        if *range.end() >= file_request.total_size {
                                            builder
                                                .header(
                                                    header::CONTENT_RANGE,
                                                    format!("bytes */{}", file_request.total_size),
                                                )
                                                .status(StatusCode::RANGE_NOT_SATISFIABLE)
                                                .body(empty_body())
                                        } else if ranges.len() > 1 {
                                            builder
                                                .header(
                                                    header::CONTENT_RANGE,
                                                    format!("bytes */{}", file_request.total_size),
                                                )
                                                .status(StatusCode::RANGE_NOT_SATISFIABLE)
                                                .body(body_from_bytes(Bytes::from(
                                                    "Cannot serve multipart range requests",
                                                )))
                                        } else {
                                            let size = range.end() - range.start() + 1;
                                            let body = AsyncReadBody::with_capacity_limited(
                                                file_request.file,
                                                file_request.chunk_size,
                                                size,
                                            )
                                                .boxed();
                                            builder
                                                .header(
                                                    header::CONTENT_RANGE,
                                                    format!(
                                                        "bytes {}-{}/{}",
                                                        range.start(),
                                                        range.end(),
                                                        file_request.total_size
                                                    ),
                                                )
                                                .status(StatusCode::PARTIAL_CONTENT)
                                                .body(ResponseBody::new(body))
                                        }
                                    } else {
                                        builder
                                            .header(
                                                header::CONTENT_RANGE,
                                                format!("bytes */{}", file_request.total_size),
                                            )
                                            .status(StatusCode::RANGE_NOT_SATISFIABLE)
                                            .body(body_from_bytes(Bytes::from(
                                                "No range found after parsing range header, please file an issue",
                                            )))
                                    }
                                }
                                ParsedRangeHeader::Unsatisfiable(reason) => builder
                                    .header(
                                        header::CONTENT_RANGE,
                                        format!("bytes */{}", file_request.total_size),
                                    )
                                    .status(StatusCode::RANGE_NOT_SATISFIABLE)
                                    .body(body_from_bytes(Bytes::from(reason))),
                                ParsedRangeHeader::Malformed(reason) => builder
                                    .header(
                                        header::CONTENT_RANGE,
                                        format!("bytes */{}", file_request.total_size),
                                    )
                                    .status(StatusCode::BAD_REQUEST)
                                    .body(body_from_bytes(Bytes::from(reason))),
                            }
                        } else {
                            let body = AsyncReadBody::with_capacity(
                                file_request.file,
                                file_request.chunk_size,
                            )
                            .boxed();
                            let body = ResponseBody::new(body);
                            builder.body(body)
                        }
                    }

                    Ok(Output::Redirect(location)) => {
                        let res = Response::builder()
                            .header(http::header::LOCATION, location)
                            .status(StatusCode::TEMPORARY_REDIRECT)
                            .body(empty_body())
                            .unwrap();
                        return Poll::Ready(Ok(res));
                    }

                    Ok(Output::NotFound) => {
                        let res = Response::builder()
                            .status(StatusCode::NOT_FOUND)
                            .body(empty_body())
                            .unwrap();

                        return Poll::Ready(Ok(res));
                    }

                    Err(err) => {
                        return Poll::Ready(
                            super::response_from_io_error(err)
                                .map(|res| res.map(ResponseBody::new)),
                        )
                    }
                };
                Poll::Ready(Ok(response.unwrap()))
            }
=======
            Inner::Valid(open_file_future) => match ready!(Pin::new(open_file_future).poll(cx)) {
                Ok(Output::File(file, mime, chunk_size, maybe_encoding)) => {
                    let body = AsyncReadBody::with_capacity(file, chunk_size).boxed();
                    let body = ResponseBody::new(body);

                    let mut res = Response::new(body);
                    res.headers_mut().insert(header::CONTENT_TYPE, mime);

                    if let Some(encoding) = maybe_encoding {
                        res.headers_mut()
                            .insert(header::CONTENT_ENCODING, encoding.into_header_value());
                    }

                    Poll::Ready(Ok(res))
                }

                Ok(Output::FileMetadata(metadata, mime, maybe_encoding)) => {
                    let mut res = Response::new(empty_body());
                    res.headers_mut().insert(header::CONTENT_TYPE, mime);
                    res.headers_mut()
                        .insert(header::CONTENT_LENGTH, metadata.len().into());

                    if let Some(encoding) = maybe_encoding {
                        res.headers_mut()
                            .insert(header::CONTENT_ENCODING, encoding.into_header_value());
                    }

                    Poll::Ready(Ok(res))
                }

                Ok(Output::Redirect(location)) => {
                    let res = Response::builder()
                        .header(http::header::LOCATION, location)
                        .status(StatusCode::TEMPORARY_REDIRECT)
                        .body(empty_body())
                        .unwrap();
                    Poll::Ready(Ok(res))
                }

                Ok(Output::NotFound) => {
                    let res = Response::builder()
                        .status(StatusCode::NOT_FOUND)
                        .body(empty_body())
                        .unwrap();

                    Poll::Ready(Ok(res))
                }

                Err(err) => Poll::Ready(
                    super::response_from_io_error(err).map(|res| res.map(ResponseBody::new)),
                ),
            },
>>>>>>> 37fce422
            Inner::Invalid => {
                let res = Response::builder()
                    .status(StatusCode::NOT_FOUND)
                    .body(empty_body())
                    .unwrap();

                Poll::Ready(Ok(res))
            }
        }
    }
}

fn empty_body() -> ResponseBody {
    let body = Empty::new().map_err(|err| match err {}).boxed();
    ResponseBody::new(body)
}

fn body_from_bytes(bytes: Bytes) -> ResponseBody {
    let body = BoxBody::new(Full::from(bytes))
        .map_err(|err| match err {})
        .boxed();
    ResponseBody::new(body)
}

opaque_body! {
    /// Response body for [`ServeDir`].
    pub type ResponseBody = BoxBody<Bytes, io::Error>;
}

#[cfg(test)]
mod tests {
    use std::io::Read;

    #[allow(unused_imports)]
    use super::*;
    use brotli::BrotliDecompress;
    use flate2::bufread::{DeflateDecoder, GzDecoder};
    use http::{Request, StatusCode};
    use http_body::Body as HttpBody;
    use hyper::Body;
    use tower::ServiceExt;

    #[tokio::test]
    async fn basic() {
        let svc = ServeDir::new("..");

        let req = Request::builder()
            .uri("/README.md")
            .body(Body::empty())
            .unwrap();
        let res = svc.oneshot(req).await.unwrap();

        assert_eq!(res.status(), StatusCode::OK);
        assert_eq!(res.headers()["content-type"], "text/markdown");

        let body = body_into_text(res.into_body()).await;

        let contents = std::fs::read_to_string("../README.md").unwrap();
        assert_eq!(body, contents);
    }

    #[tokio::test]
    async fn head_request() {
        let svc = ServeDir::new("../test-files");

        let req = Request::builder()
            .uri("/precompressed.txt")
            .method(Method::HEAD)
            .body(Body::empty())
            .unwrap();

        let res = svc.oneshot(req).await.unwrap();

        assert_eq!(res.headers()["content-type"], "text/plain");
        assert_eq!(res.headers()["content-length"], "23");

        let body = res.into_body().data().await;
        assert!(body.is_none());
    }

    #[tokio::test]
    async fn precompresed_head_request() {
        let svc = ServeDir::new("../test-files").precompressed_gzip();

        let req = Request::builder()
            .uri("/precompressed.txt")
            .header("Accept-Encoding", "gzip")
            .method(Method::HEAD)
            .body(Body::empty())
            .unwrap();
        let res = svc.oneshot(req).await.unwrap();

        assert_eq!(res.headers()["content-type"], "text/plain");
        assert_eq!(res.headers()["content-encoding"], "gzip");
        assert_eq!(res.headers()["content-length"], "59");

        let body = res.into_body().data().await;
        assert!(body.is_none());
    }

    #[tokio::test]
    async fn with_custom_chunk_size() {
        let svc = ServeDir::new("..").with_buf_chunk_size(1024 * 32);

        let req = Request::builder()
            .uri("/README.md")
            .body(Body::empty())
            .unwrap();
        let res = svc.oneshot(req).await.unwrap();

        assert_eq!(res.status(), StatusCode::OK);
        assert_eq!(res.headers()["content-type"], "text/markdown");

        let body = body_into_text(res.into_body()).await;

        let contents = std::fs::read_to_string("../README.md").unwrap();
        assert_eq!(body, contents);
    }

    #[tokio::test]
    async fn precompressed_gzip() {
        let svc = ServeDir::new("../test-files").precompressed_gzip();

        let req = Request::builder()
            .uri("/precompressed.txt")
            .header("Accept-Encoding", "gzip")
            .body(Body::empty())
            .unwrap();
        let res = svc.oneshot(req).await.unwrap();

        assert_eq!(res.headers()["content-type"], "text/plain");
        assert_eq!(res.headers()["content-encoding"], "gzip");

        let body = res.into_body().data().await.unwrap().unwrap();
        let mut decoder = GzDecoder::new(&body[..]);
        let mut decompressed = String::new();
        decoder.read_to_string(&mut decompressed).unwrap();
        assert!(decompressed.starts_with("\"This is a test file!\""));
    }

    #[tokio::test]
    async fn precompressed_br() {
        let svc = ServeDir::new("../test-files").precompressed_br();

        let req = Request::builder()
            .uri("/precompressed.txt")
            .header("Accept-Encoding", "br")
            .body(Body::empty())
            .unwrap();
        let res = svc.oneshot(req).await.unwrap();

        assert_eq!(res.headers()["content-type"], "text/plain");
        assert_eq!(res.headers()["content-encoding"], "br");

        let body = res.into_body().data().await.unwrap().unwrap();
        let mut decompressed = Vec::new();
        BrotliDecompress(&mut &body[..], &mut decompressed).unwrap();
        let decompressed = String::from_utf8(decompressed.to_vec()).unwrap();
        assert!(decompressed.starts_with("\"This is a test file!\""));
    }

    #[tokio::test]
    async fn precompressed_deflate() {
        let svc = ServeDir::new("../test-files").precompressed_deflate();
        let request = Request::builder()
            .uri("/precompressed.txt")
            .header("Accept-Encoding", "deflate,br")
            .body(Body::empty())
            .unwrap();
        let res = svc.oneshot(request).await.unwrap();

        assert_eq!(res.headers()["content-type"], "text/plain");
        assert_eq!(res.headers()["content-encoding"], "deflate");

        let body = res.into_body().data().await.unwrap().unwrap();
        let mut decoder = DeflateDecoder::new(&body[..]);
        let mut decompressed = String::new();
        decoder.read_to_string(&mut decompressed).unwrap();
        assert!(decompressed.starts_with("\"This is a test file!\""));
    }

    #[tokio::test]
    async fn unsupported_precompression_alogrithm_fallbacks_to_uncompressed() {
        let svc = ServeDir::new("../test-files").precompressed_gzip();

        let request = Request::builder()
            .uri("/precompressed.txt")
            .header("Accept-Encoding", "br")
            .body(Body::empty())
            .unwrap();
        let res = svc.oneshot(request).await.unwrap();

        assert_eq!(res.headers()["content-type"], "text/plain");
        assert!(res.headers().get("content-encoding").is_none());

        let body = res.into_body().data().await.unwrap().unwrap();
        let body = String::from_utf8(body.to_vec()).unwrap();
        assert!(body.starts_with("\"This is a test file!\""));
    }

    #[tokio::test]
    async fn only_precompressed_variant_existing() {
        let svc = ServeDir::new("../test-files").precompressed_gzip();

        let request = Request::builder()
            .uri("/only_gzipped.txt")
            .body(Body::empty())
            .unwrap();
        let res = svc.clone().oneshot(request).await.unwrap();

        assert_eq!(res.status(), StatusCode::NOT_FOUND);

        // Should reply with gzipped file if client supports it
        let request = Request::builder()
            .uri("/only_gzipped.txt")
            .header("Accept-Encoding", "gzip")
            .body(Body::empty())
            .unwrap();
        let res = svc.oneshot(request).await.unwrap();

        assert_eq!(res.headers()["content-type"], "text/plain");
        assert_eq!(res.headers()["content-encoding"], "gzip");

        let body = res.into_body().data().await.unwrap().unwrap();
        let mut decoder = GzDecoder::new(&body[..]);
        let mut decompressed = String::new();
        decoder.read_to_string(&mut decompressed).unwrap();
        assert!(decompressed.starts_with("\"This is a test file\""));
    }

    #[tokio::test]
    async fn missing_precompressed_variant_fallbacks_to_uncompressed() {
        let svc = ServeDir::new("../test-files").precompressed_gzip();

        let request = Request::builder()
            .uri("/missing_precompressed.txt")
            .header("Accept-Encoding", "gzip")
            .body(Body::empty())
            .unwrap();
        let res = svc.oneshot(request).await.unwrap();

        assert_eq!(res.headers()["content-type"], "text/plain");
        // Uncompressed file is served because compressed version is missing
        assert!(res.headers().get("content-encoding").is_none());

        let body = res.into_body().data().await.unwrap().unwrap();
        let body = String::from_utf8(body.to_vec()).unwrap();
        assert!(body.starts_with("Test file!"));
    }

    #[tokio::test]
    async fn missing_precompressed_variant_fallbacks_to_uncompressed_for_head_request() {
        let svc = ServeDir::new("../test-files").precompressed_gzip();

        let request = Request::builder()
            .uri("/missing_precompressed.txt")
            .header("Accept-Encoding", "gzip")
            .method(Method::HEAD)
            .body(Body::empty())
            .unwrap();
        let res = svc.oneshot(request).await.unwrap();

        assert_eq!(res.headers()["content-type"], "text/plain");
        assert_eq!(res.headers()["content-length"], "11");
        // Uncompressed file is served because compressed version is missing
        assert!(res.headers().get("content-encoding").is_none());

        assert!(res.into_body().data().await.is_none());
    }

    #[tokio::test]
    async fn access_to_sub_dirs() {
        let svc = ServeDir::new("..");

        let req = Request::builder()
            .uri("/tower-http/Cargo.toml")
            .body(Body::empty())
            .unwrap();
        let res = svc.oneshot(req).await.unwrap();

        assert_eq!(res.status(), StatusCode::OK);
        assert_eq!(res.headers()["content-type"], "text/x-toml");

        let body = body_into_text(res.into_body()).await;

        let contents = std::fs::read_to_string("Cargo.toml").unwrap();
        assert_eq!(body, contents);
    }

    #[tokio::test]
    async fn not_found() {
        let svc = ServeDir::new("..");

        let req = Request::builder()
            .uri("/not-found")
            .body(Body::empty())
            .unwrap();
        let res = svc.oneshot(req).await.unwrap();

        assert_eq!(res.status(), StatusCode::NOT_FOUND);
        assert!(res.headers().get(header::CONTENT_TYPE).is_none());

        let body = body_into_text(res.into_body()).await;
        assert!(body.is_empty());
    }

    #[tokio::test]
    async fn not_found_precompressed() {
        let svc = ServeDir::new("../test-files").precompressed_gzip();

        let req = Request::builder()
            .uri("/not-found")
            .header("Accept-Encoding", "gzip")
            .body(Body::empty())
            .unwrap();
        let res = svc.oneshot(req).await.unwrap();

        assert_eq!(res.status(), StatusCode::NOT_FOUND);
        assert!(res.headers().get(header::CONTENT_TYPE).is_none());

        let body = body_into_text(res.into_body()).await;
        assert!(body.is_empty());
    }

    #[tokio::test]
    async fn fallbacks_to_different_precompressed_variant_if_not_found_for_head_request() {
        let svc = ServeDir::new("../test-files")
            .precompressed_gzip()
            .precompressed_br();

        let req = Request::builder()
            .uri("/precompressed_br.txt")
            .header("Accept-Encoding", "gzip,br,deflate")
            .method(Method::HEAD)
            .body(Body::empty())
            .unwrap();
        let res = svc.oneshot(req).await.unwrap();

        assert_eq!(res.headers()["content-type"], "text/plain");
        assert_eq!(res.headers()["content-encoding"], "br");
        assert_eq!(res.headers()["content-length"], "15");

        assert!(res.into_body().data().await.is_none());
    }

    #[tokio::test]
    async fn fallbacks_to_different_precompressed_variant_if_not_found() {
        let svc = ServeDir::new("../test-files")
            .precompressed_gzip()
            .precompressed_br();

        let req = Request::builder()
            .uri("/precompressed_br.txt")
            .header("Accept-Encoding", "gzip,br,deflate")
            .body(Body::empty())
            .unwrap();
        let res = svc.oneshot(req).await.unwrap();

        assert_eq!(res.headers()["content-type"], "text/plain");
        assert_eq!(res.headers()["content-encoding"], "br");

        let body = res.into_body().data().await.unwrap().unwrap();
        let mut decompressed = Vec::new();
        BrotliDecompress(&mut &body[..], &mut decompressed).unwrap();
        let decompressed = String::from_utf8(decompressed.to_vec()).unwrap();
        assert!(decompressed.starts_with("Test file"));
    }

    #[tokio::test]
    async fn redirect_to_trailing_slash_on_dir() {
        let svc = ServeDir::new(".");

        let req = Request::builder().uri("/src").body(Body::empty()).unwrap();
        let res = svc.oneshot(req).await.unwrap();

        assert_eq!(res.status(), StatusCode::TEMPORARY_REDIRECT);

        let location = &res.headers()[http::header::LOCATION];
        assert_eq!(location, "/src/");
    }

    #[tokio::test]
    async fn empty_directory_without_index() {
        let svc = ServeDir::new(".").append_index_html_on_directories(false);

        let req = Request::new(Body::empty());
        let res = svc.oneshot(req).await.unwrap();

        assert_eq!(res.status(), StatusCode::NOT_FOUND);
        assert!(res.headers().get(header::CONTENT_TYPE).is_none());

        let body = body_into_text(res.into_body()).await;
        assert!(body.is_empty());
    }

    async fn body_into_text<B>(body: B) -> String
    where
        B: HttpBody<Data = bytes::Bytes> + Unpin,
        B::Error: std::fmt::Debug,
    {
        let bytes = hyper::body::to_bytes(body).await.unwrap();
        String::from_utf8(bytes.to_vec()).unwrap()
    }

    #[tokio::test]
    async fn access_cjk_percent_encoded_uri_path() {
        let cjk_filename = "你好世界.txt";
        // percent encoding present of 你好世界.txt
        let cjk_filename_encoded = "%E4%BD%A0%E5%A5%BD%E4%B8%96%E7%95%8C.txt";

        let tmp_dir = std::env::temp_dir();
        let tmp_filename = std::path::Path::new(tmp_dir.as_path()).join(cjk_filename);
        let _ = tokio::fs::File::create(&tmp_filename).await.unwrap();

        let svc = ServeDir::new(&tmp_dir);

        let req = Request::builder()
            .uri(format!("/{}", cjk_filename_encoded))
            .body(Body::empty())
            .unwrap();
        let res = svc.oneshot(req).await.unwrap();

        assert_eq!(res.status(), StatusCode::OK);
        assert_eq!(res.headers()["content-type"], "text/plain");
        let _ = tokio::fs::remove_file(&tmp_filename).await.unwrap();
    }

    #[tokio::test]
    async fn access_space_percent_encoded_uri_path() {
        let raw_filename = "filename with space.txt";
        // percent encoding present of "filename with space.txt"
        let encoded_filename = "filename%20with%20space.txt";

        let tmp_dir = std::env::temp_dir();
        let tmp_filename = std::path::Path::new(tmp_dir.as_path()).join(raw_filename);
        let _ = tokio::fs::File::create(&tmp_filename).await.unwrap();

        let svc = ServeDir::new(&tmp_dir);

        let req = Request::builder()
            .uri(format!("/{}", encoded_filename))
            .body(Body::empty())
            .unwrap();
        let res = svc.oneshot(req).await.unwrap();

        assert_eq!(res.status(), StatusCode::OK);
        assert_eq!(res.headers()["content-type"], "text/plain");
        let _ = tokio::fs::remove_file(&tmp_filename).await.unwrap();
    }

    #[tokio::test]
    async fn read_partial_in_bounds() {
        let svc = ServeDir::new("..");
        let bytes_start_incl = 9;
        let bytes_end_incl = 1023;

        let req = Request::builder()
            .uri("/README.md")
            .header(
                "Range",
                format!("bytes={}-{}", bytes_start_incl, bytes_end_incl),
            )
            .body(Body::empty())
            .unwrap();
        let res = svc.oneshot(req).await.unwrap();

        let file_contents = std::fs::read("../README.md").unwrap();
        assert_eq!(res.status(), StatusCode::PARTIAL_CONTENT);
        assert_eq!(
            res.headers()["content-length"],
            file_contents.len().to_string()
        );
        assert!(res.headers()["content-range"]
            .to_str()
            .unwrap()
            .starts_with(&format!(
                "bytes {}-{}/{}",
                bytes_start_incl,
                bytes_end_incl,
                file_contents.len()
            )));
        assert_eq!(res.headers()["content-type"], "text/markdown");

        let body = hyper::body::to_bytes(res.into_body()).await.ok().unwrap();
        let source = Bytes::from(file_contents[bytes_start_incl..=bytes_end_incl].to_vec());
        assert_eq!(body, source);
    }

    #[tokio::test]
    async fn read_partial_rejects_out_of_bounds_range() {
        let svc = ServeDir::new("..");
        let bytes_start_incl = 0;
        let bytes_end_excl = 9999999;
        let requested_len = bytes_end_excl - bytes_start_incl;

        let req = Request::builder()
            .uri("/README.md")
            .header(
                "Range",
                format!("bytes={}-{}", bytes_start_incl, requested_len - 1),
            )
            .body(Body::empty())
            .unwrap();
        let res = svc.oneshot(req).await.unwrap();

        assert_eq!(res.status(), StatusCode::RANGE_NOT_SATISFIABLE);
    }

    #[tokio::test]
    async fn read_partial_errs_on_garbage_header() {
        let svc = ServeDir::new("..");
        let req = Request::builder()
            .uri("/README.md")
            .header("Range", "bad_format")
            .body(Body::empty())
            .unwrap();
        let res = svc.oneshot(req).await.unwrap();
        assert_eq!(res.status(), StatusCode::BAD_REQUEST);
    }

    #[tokio::test]
    async fn read_partial_errs_on_bad_range() {
        let svc = ServeDir::new("..");
        let req = Request::builder()
            .uri("/README.md")
            .header("Range", "bytes=-1-15")
            .body(Body::empty())
            .unwrap();
        let res = svc.oneshot(req).await.unwrap();
        assert_eq!(res.status(), StatusCode::BAD_REQUEST);
    }
}<|MERGE_RESOLUTION|>--- conflicted
+++ resolved
@@ -1,28 +1,16 @@
-<<<<<<< HEAD
 use super::{open_file_with_fallback, AsyncReadBody, PrecompressedVariants};
 use crate::services::fs::parse_range::{parse_range, ParsedRangeHeader};
-=======
-use super::{
-    file_metadata_with_fallback, open_file_with_fallback, AsyncReadBody, PrecompressedVariants,
-};
->>>>>>> 37fce422
 use crate::{
     content_encoding::{encodings, Encoding},
     services::fs::DEFAULT_CAPACITY,
 };
 use bytes::Bytes;
 use futures_util::ready;
-<<<<<<< HEAD
-use http::{header, HeaderValue, Request, Response, StatusCode, Uri};
+use http::{header, HeaderValue, Method, Request, Response, StatusCode, Uri};
 use http_body::{combinators::BoxBody, Body, Empty, Full};
-=======
-use http::{header, HeaderValue, Method, Request, Response, StatusCode, Uri};
-use http_body::{combinators::BoxBody, Body, Empty};
->>>>>>> 37fce422
 use percent_encoding::percent_decode;
 use std::io::SeekFrom;
 use std::{
-    fs::Metadata,
     future::Future,
     io,
     path::{Path, PathBuf},
@@ -265,16 +253,15 @@
                     HeaderValue::from_str(mime::APPLICATION_OCTET_STREAM.as_ref()).unwrap()
                 });
 
-<<<<<<< HEAD
             let (mut file, maybe_encoding) =
                 open_file_with_fallback(full_path, negotiated_encodings).await?;
             let file_size = file.metadata().await?.len();
+            let head_request = request_method == Method::HEAD;
             let maybe_range = range_header.map(|range| parse_range(&range, file_size));
             if let Some(ParsedRangeHeader::Range(ranges)) = maybe_range.as_ref() {
                 // If there is any other amount of ranges than 1 we'll return an unsatisfiable later as there isn't yet support for multipart ranges
-                if ranges.len() == 1 {
-                    file.seek(SeekFrom::Start(*ranges[0].start()))
-                        .await?;
+                if ranges.len() == 1 && !head_request {
+                    file.seek(SeekFrom::Start(*ranges[0].start())).await?;
                 }
             }
             Ok(Output::File(FileRequest {
@@ -284,21 +271,8 @@
                 mime_header_value: mime,
                 maybe_encoding,
                 maybe_range,
+                head_request,
             }))
-=======
-            match request_method {
-                Method::HEAD => {
-                    let (metadata, maybe_encoding) =
-                        file_metadata_with_fallback(full_path, negotiated_encodings).await?;
-                    Ok(Output::FileMetadata(metadata, mime, maybe_encoding))
-                }
-                _ => {
-                    let (file, maybe_encoding) =
-                        open_file_with_fallback(full_path, negotiated_encodings).await?;
-                    Ok(Output::File(file, mime, buf_chunk_size, maybe_encoding))
-                }
-            }
->>>>>>> 37fce422
         });
 
         ResponseFuture {
@@ -343,12 +317,7 @@
 }
 
 enum Output {
-<<<<<<< HEAD
     File(FileRequest),
-=======
-    File(File, HeaderValue, usize, Option<Encoding>),
-    FileMetadata(Metadata, HeaderValue, Option<Encoding>),
->>>>>>> 37fce422
     Redirect(HeaderValue),
     NotFound,
 }
@@ -360,6 +329,7 @@
     mime_header_value: HeaderValue,
     maybe_encoding: Option<Encoding>,
     maybe_range: Option<ParsedRangeHeader>,
+    head_request: bool,
 }
 
 type BoxFuture<T> = Pin<Box<dyn Future<Output = T> + Send + Sync + 'static>>;
@@ -379,7 +349,6 @@
 
     fn poll(mut self: Pin<&mut Self>, cx: &mut Context<'_>) -> Poll<Self::Output> {
         match &mut self.inner {
-<<<<<<< HEAD
             Inner::Valid(open_file_future) => {
                 let response = match ready!(Pin::new(open_file_future).poll(cx)) {
                     Ok(Output::File(file_request)) => {
@@ -415,12 +384,17 @@
                                                 )))
                                         } else {
                                             let size = range.end() - range.start() + 1;
-                                            let body = AsyncReadBody::with_capacity_limited(
-                                                file_request.file,
-                                                file_request.chunk_size,
-                                                size,
-                                            )
+                                            let body = if !file_request.head_request {
+                                                let body = AsyncReadBody::with_capacity_limited(
+                                                    file_request.file,
+                                                    file_request.chunk_size,
+                                                    size,
+                                                )
                                                 .boxed();
+                                                ResponseBody::new(body)
+                                            } else {
+                                                empty_body()
+                                            };
                                             builder
                                                 .header(
                                                     header::CONTENT_RANGE,
@@ -432,7 +406,7 @@
                                                     ),
                                                 )
                                                 .status(StatusCode::PARTIAL_CONTENT)
-                                                .body(ResponseBody::new(body))
+                                                .body(body)
                                         }
                                     } else {
                                         builder
@@ -462,12 +436,16 @@
                                     .body(body_from_bytes(Bytes::from(reason))),
                             }
                         } else {
-                            let body = AsyncReadBody::with_capacity(
-                                file_request.file,
-                                file_request.chunk_size,
-                            )
-                            .boxed();
-                            let body = ResponseBody::new(body);
+                            let body = if !file_request.head_request {
+                                let box_body = AsyncReadBody::with_capacity(
+                                    file_request.file,
+                                    file_request.chunk_size,
+                                )
+                                .boxed();
+                                ResponseBody::new(box_body)
+                            } else {
+                                empty_body()
+                            };
                             builder.body(body)
                         }
                     }
@@ -499,60 +477,6 @@
                 };
                 Poll::Ready(Ok(response.unwrap()))
             }
-=======
-            Inner::Valid(open_file_future) => match ready!(Pin::new(open_file_future).poll(cx)) {
-                Ok(Output::File(file, mime, chunk_size, maybe_encoding)) => {
-                    let body = AsyncReadBody::with_capacity(file, chunk_size).boxed();
-                    let body = ResponseBody::new(body);
-
-                    let mut res = Response::new(body);
-                    res.headers_mut().insert(header::CONTENT_TYPE, mime);
-
-                    if let Some(encoding) = maybe_encoding {
-                        res.headers_mut()
-                            .insert(header::CONTENT_ENCODING, encoding.into_header_value());
-                    }
-
-                    Poll::Ready(Ok(res))
-                }
-
-                Ok(Output::FileMetadata(metadata, mime, maybe_encoding)) => {
-                    let mut res = Response::new(empty_body());
-                    res.headers_mut().insert(header::CONTENT_TYPE, mime);
-                    res.headers_mut()
-                        .insert(header::CONTENT_LENGTH, metadata.len().into());
-
-                    if let Some(encoding) = maybe_encoding {
-                        res.headers_mut()
-                            .insert(header::CONTENT_ENCODING, encoding.into_header_value());
-                    }
-
-                    Poll::Ready(Ok(res))
-                }
-
-                Ok(Output::Redirect(location)) => {
-                    let res = Response::builder()
-                        .header(http::header::LOCATION, location)
-                        .status(StatusCode::TEMPORARY_REDIRECT)
-                        .body(empty_body())
-                        .unwrap();
-                    Poll::Ready(Ok(res))
-                }
-
-                Ok(Output::NotFound) => {
-                    let res = Response::builder()
-                        .status(StatusCode::NOT_FOUND)
-                        .body(empty_body())
-                        .unwrap();
-
-                    Poll::Ready(Ok(res))
-                }
-
-                Err(err) => Poll::Ready(
-                    super::response_from_io_error(err).map(|res| res.map(ResponseBody::new)),
-                ),
-            },
->>>>>>> 37fce422
             Inner::Invalid => {
                 let res = Response::builder()
                     .status(StatusCode::NOT_FOUND)
