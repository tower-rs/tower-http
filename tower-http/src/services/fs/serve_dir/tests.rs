use crate::services::{ServeDir, ServeFile};
use brotli::BrotliDecompress;
use bytes::Bytes;
use flate2::bufread::{DeflateDecoder, GzDecoder};
use http::header::ALLOW;
use http::{header, Method, Response};
use http::{Request, StatusCode};
use http_body::Body as HttpBody;
use hyper::Body;
use std::io::{self, Read};
use tower::ServiceExt;

#[tokio::test]
async fn basic() {
    let svc = ServeDir::new("..");

    let req = Request::builder()
        .uri("/README.md")
        .body(Body::empty())
        .unwrap();
    let res = svc.oneshot(req).await.unwrap();

    assert_eq!(res.status(), StatusCode::OK);
    assert_eq!(res.headers()["content-type"], "text/markdown");

    let body = body_into_text(res.into_body()).await;

    let contents = std::fs::read_to_string("../README.md").unwrap();
    assert_eq!(body, contents);
}

#[tokio::test]
async fn basic_with_index() {
    let svc = ServeDir::new("../test-files");

    let req = Request::new(Body::empty());
    let res = svc.oneshot(req).await.unwrap();

    assert_eq!(res.status(), StatusCode::OK);
    assert_eq!(res.headers()[header::CONTENT_TYPE], "text/html");

    let body = body_into_text(res.into_body()).await;
    assert_eq!(body, "<b>HTML!</b>\n");
}

#[tokio::test]
async fn head_request() {
    let svc = ServeDir::new("../test-files");

    let req = Request::builder()
        .uri("/precompressed.txt")
        .method(Method::HEAD)
        .body(Body::empty())
        .unwrap();

    let res = svc.oneshot(req).await.unwrap();

    assert_eq!(res.headers()["content-type"], "text/plain");
    assert_eq!(res.headers()["content-length"], "23");

    let body = res.into_body().data().await;
    assert!(body.is_none());
}

#[tokio::test]
async fn precompresed_head_request() {
    let svc = ServeDir::new("../test-files").precompressed_gzip();

    let req = Request::builder()
        .uri("/precompressed.txt")
        .header("Accept-Encoding", "gzip")
        .method(Method::HEAD)
        .body(Body::empty())
        .unwrap();
    let res = svc.oneshot(req).await.unwrap();

    assert_eq!(res.headers()["content-type"], "text/plain");
    assert_eq!(res.headers()["content-encoding"], "gzip");
    assert_eq!(res.headers()["content-length"], "59");

    let body = res.into_body().data().await;
    assert!(body.is_none());
}

#[tokio::test]
async fn with_custom_chunk_size() {
    let svc = ServeDir::new("..").with_buf_chunk_size(1024 * 32);

    let req = Request::builder()
        .uri("/README.md")
        .body(Body::empty())
        .unwrap();
    let res = svc.oneshot(req).await.unwrap();

    assert_eq!(res.status(), StatusCode::OK);
    assert_eq!(res.headers()["content-type"], "text/markdown");

    let body = body_into_text(res.into_body()).await;

    let contents = std::fs::read_to_string("../README.md").unwrap();
    assert_eq!(body, contents);
}

#[tokio::test]
async fn precompressed_gzip() {
    let svc = ServeDir::new("../test-files").precompressed_gzip();

    let req = Request::builder()
        .uri("/precompressed.txt")
        .header("Accept-Encoding", "gzip")
        .body(Body::empty())
        .unwrap();
    let res = svc.oneshot(req).await.unwrap();

    assert_eq!(res.headers()["content-type"], "text/plain");
    assert_eq!(res.headers()["content-encoding"], "gzip");

    let body = res.into_body().data().await.unwrap().unwrap();
    let mut decoder = GzDecoder::new(&body[..]);
    let mut decompressed = String::new();
    decoder.read_to_string(&mut decompressed).unwrap();
    assert!(decompressed.starts_with("\"This is a test file!\""));
}

#[tokio::test]
async fn precompressed_br() {
    let svc = ServeDir::new("../test-files").precompressed_br();

    let req = Request::builder()
        .uri("/precompressed.txt")
        .header("Accept-Encoding", "br")
        .body(Body::empty())
        .unwrap();
    let res = svc.oneshot(req).await.unwrap();

    assert_eq!(res.headers()["content-type"], "text/plain");
    assert_eq!(res.headers()["content-encoding"], "br");

    let body = res.into_body().data().await.unwrap().unwrap();
    let mut decompressed = Vec::new();
    BrotliDecompress(&mut &body[..], &mut decompressed).unwrap();
    let decompressed = String::from_utf8(decompressed.to_vec()).unwrap();
    assert!(decompressed.starts_with("\"This is a test file!\""));
}

#[tokio::test]
async fn precompressed_deflate() {
    let svc = ServeDir::new("../test-files").precompressed_deflate();
    let request = Request::builder()
        .uri("/precompressed.txt")
        .header("Accept-Encoding", "deflate,br")
        .body(Body::empty())
        .unwrap();
    let res = svc.oneshot(request).await.unwrap();

    assert_eq!(res.headers()["content-type"], "text/plain");
    assert_eq!(res.headers()["content-encoding"], "deflate");

    let body = res.into_body().data().await.unwrap().unwrap();
    let mut decoder = DeflateDecoder::new(&body[..]);
    let mut decompressed = String::new();
    decoder.read_to_string(&mut decompressed).unwrap();
    assert!(decompressed.starts_with("\"This is a test file!\""));
}

#[tokio::test]
async fn unsupported_precompression_alogrithm_fallbacks_to_uncompressed() {
    let svc = ServeDir::new("../test-files").precompressed_gzip();

    let request = Request::builder()
        .uri("/precompressed.txt")
        .header("Accept-Encoding", "br")
        .body(Body::empty())
        .unwrap();
    let res = svc.oneshot(request).await.unwrap();

    assert_eq!(res.headers()["content-type"], "text/plain");
    assert!(res.headers().get("content-encoding").is_none());

    let body = res.into_body().data().await.unwrap().unwrap();
    let body = String::from_utf8(body.to_vec()).unwrap();
    assert!(body.starts_with("\"This is a test file!\""));
}

#[tokio::test]
async fn only_precompressed_variant_existing() {
    let svc = ServeDir::new("../test-files").precompressed_gzip();

    let request = Request::builder()
        .uri("/only_gzipped.txt")
        .body(Body::empty())
        .unwrap();
    let res = svc.clone().oneshot(request).await.unwrap();

    assert_eq!(res.status(), StatusCode::NOT_FOUND);

    // Should reply with gzipped file if client supports it
    let request = Request::builder()
        .uri("/only_gzipped.txt")
        .header("Accept-Encoding", "gzip")
        .body(Body::empty())
        .unwrap();
    let res = svc.oneshot(request).await.unwrap();

    assert_eq!(res.headers()["content-type"], "text/plain");
    assert_eq!(res.headers()["content-encoding"], "gzip");

    let body = res.into_body().data().await.unwrap().unwrap();
    let mut decoder = GzDecoder::new(&body[..]);
    let mut decompressed = String::new();
    decoder.read_to_string(&mut decompressed).unwrap();
    assert!(decompressed.starts_with("\"This is a test file\""));
}

#[tokio::test]
async fn missing_precompressed_variant_fallbacks_to_uncompressed() {
    let svc = ServeDir::new("../test-files").precompressed_gzip();

    let request = Request::builder()
        .uri("/missing_precompressed.txt")
        .header("Accept-Encoding", "gzip")
        .body(Body::empty())
        .unwrap();
    let res = svc.oneshot(request).await.unwrap();

    assert_eq!(res.headers()["content-type"], "text/plain");
    // Uncompressed file is served because compressed version is missing
    assert!(res.headers().get("content-encoding").is_none());

    let body = res.into_body().data().await.unwrap().unwrap();
    let body = String::from_utf8(body.to_vec()).unwrap();
    assert!(body.starts_with("Test file!"));
}

#[tokio::test]
async fn missing_precompressed_variant_fallbacks_to_uncompressed_for_head_request() {
    let svc = ServeDir::new("../test-files").precompressed_gzip();

    let request = Request::builder()
        .uri("/missing_precompressed.txt")
        .header("Accept-Encoding", "gzip")
        .method(Method::HEAD)
        .body(Body::empty())
        .unwrap();
    let res = svc.oneshot(request).await.unwrap();

    assert_eq!(res.headers()["content-type"], "text/plain");
    assert_eq!(res.headers()["content-length"], "11");
    // Uncompressed file is served because compressed version is missing
    assert!(res.headers().get("content-encoding").is_none());

    assert!(res.into_body().data().await.is_none());
}

#[tokio::test]
async fn access_to_sub_dirs() {
    let svc = ServeDir::new("..");

    let req = Request::builder()
        .uri("/tower-http/Cargo.toml")
        .body(Body::empty())
        .unwrap();
    let res = svc.oneshot(req).await.unwrap();

    assert_eq!(res.status(), StatusCode::OK);
    assert_eq!(res.headers()["content-type"], "text/x-toml");

    let body = body_into_text(res.into_body()).await;

    let contents = std::fs::read_to_string("Cargo.toml").unwrap();
    assert_eq!(body, contents);
}

#[tokio::test]
async fn not_found() {
    let svc = ServeDir::new("..");

    let req = Request::builder()
        .uri("/not-found")
        .body(Body::empty())
        .unwrap();
    let res = svc.oneshot(req).await.unwrap();

    assert_eq!(res.status(), StatusCode::NOT_FOUND);
    assert!(res.headers().get(header::CONTENT_TYPE).is_none());

    let body = body_into_text(res.into_body()).await;
    assert!(body.is_empty());
}

#[tokio::test]
async fn not_found_precompressed() {
    let svc = ServeDir::new("../test-files").precompressed_gzip();

    let req = Request::builder()
        .uri("/not-found")
        .header("Accept-Encoding", "gzip")
        .body(Body::empty())
        .unwrap();
    let res = svc.oneshot(req).await.unwrap();

    assert_eq!(res.status(), StatusCode::NOT_FOUND);
    assert!(res.headers().get(header::CONTENT_TYPE).is_none());

    let body = body_into_text(res.into_body()).await;
    assert!(body.is_empty());
}

#[tokio::test]
async fn fallbacks_to_different_precompressed_variant_if_not_found_for_head_request() {
    let svc = ServeDir::new("../test-files")
        .precompressed_gzip()
        .precompressed_br();

    let req = Request::builder()
        .uri("/precompressed_br.txt")
        .header("Accept-Encoding", "gzip,br,deflate")
        .method(Method::HEAD)
        .body(Body::empty())
        .unwrap();
    let res = svc.oneshot(req).await.unwrap();

    assert_eq!(res.headers()["content-type"], "text/plain");
    assert_eq!(res.headers()["content-encoding"], "br");
    assert_eq!(res.headers()["content-length"], "15");

    assert!(res.into_body().data().await.is_none());
}

#[tokio::test]
async fn fallbacks_to_different_precompressed_variant_if_not_found() {
    let svc = ServeDir::new("../test-files")
        .precompressed_gzip()
        .precompressed_br();

    let req = Request::builder()
        .uri("/precompressed_br.txt")
        .header("Accept-Encoding", "gzip,br,deflate")
        .body(Body::empty())
        .unwrap();
    let res = svc.oneshot(req).await.unwrap();

    assert_eq!(res.headers()["content-type"], "text/plain");
    assert_eq!(res.headers()["content-encoding"], "br");

    let body = res.into_body().data().await.unwrap().unwrap();
    let mut decompressed = Vec::new();
    BrotliDecompress(&mut &body[..], &mut decompressed).unwrap();
    let decompressed = String::from_utf8(decompressed.to_vec()).unwrap();
    assert!(decompressed.starts_with("Test file"));
}

#[tokio::test]
async fn redirect_to_trailing_slash_on_dir() {
    let svc = ServeDir::new(".");

    let req = Request::builder().uri("/src").body(Body::empty()).unwrap();
    let res = svc.oneshot(req).await.unwrap();

    assert_eq!(res.status(), StatusCode::TEMPORARY_REDIRECT);

    let location = &res.headers()[http::header::LOCATION];
    assert_eq!(location, "/src/");
}

#[tokio::test]
async fn empty_directory_without_index() {
    let svc = ServeDir::new(".").append_index_html_on_directories(false);

    let req = Request::new(Body::empty());
    let res = svc.oneshot(req).await.unwrap();

    assert_eq!(res.status(), StatusCode::NOT_FOUND);
    assert!(res.headers().get(header::CONTENT_TYPE).is_none());

    let body = body_into_text(res.into_body()).await;
    assert!(body.is_empty());
}

async fn body_into_text<B>(body: B) -> String
where
    B: HttpBody<Data = bytes::Bytes> + Unpin,
    B::Error: std::fmt::Debug,
{
    let bytes = hyper::body::to_bytes(body).await.unwrap();
    String::from_utf8(bytes.to_vec()).unwrap()
}

#[tokio::test]
async fn access_cjk_percent_encoded_uri_path() {
    // percent encoding present of 你好世界.txt
    let cjk_filename_encoded = "%E4%BD%A0%E5%A5%BD%E4%B8%96%E7%95%8C.txt";

    let svc = ServeDir::new("../test-files");

    let req = Request::builder()
        .uri(format!("/{}", cjk_filename_encoded))
        .body(Body::empty())
        .unwrap();
    let res = svc.oneshot(req).await.unwrap();

    assert_eq!(res.status(), StatusCode::OK);
    assert_eq!(res.headers()["content-type"], "text/plain");
}

#[tokio::test]
async fn access_space_percent_encoded_uri_path() {
    let encoded_filename = "filename%20with%20space.txt";

    let svc = ServeDir::new("../test-files");

    let req = Request::builder()
        .uri(format!("/{}", encoded_filename))
        .body(Body::empty())
        .unwrap();
    let res = svc.oneshot(req).await.unwrap();

    assert_eq!(res.status(), StatusCode::OK);
    assert_eq!(res.headers()["content-type"], "text/plain");
}

#[tokio::test]
async fn read_partial_in_bounds() {
    let svc = ServeDir::new("..");
    let bytes_start_incl = 9;
    let bytes_end_incl = 1023;

    let req = Request::builder()
        .uri("/README.md")
        .header(
            "Range",
            format!("bytes={}-{}", bytes_start_incl, bytes_end_incl),
        )
        .body(Body::empty())
        .unwrap();
    let res = svc.oneshot(req).await.unwrap();

    let file_contents = std::fs::read("../README.md").unwrap();
    assert_eq!(res.status(), StatusCode::PARTIAL_CONTENT);
    assert_eq!(
        res.headers()["content-length"],
        (bytes_end_incl - bytes_start_incl + 1).to_string()
    );
    assert!(res.headers()["content-range"]
        .to_str()
        .unwrap()
        .starts_with(&format!(
            "bytes {}-{}/{}",
            bytes_start_incl,
            bytes_end_incl,
            file_contents.len()
        )));
    assert_eq!(res.headers()["content-type"], "text/markdown");

    let body = hyper::body::to_bytes(res.into_body()).await.ok().unwrap();
    let source = Bytes::from(file_contents[bytes_start_incl..=bytes_end_incl].to_vec());
    assert_eq!(body, source);
}

#[tokio::test]
async fn read_partial_rejects_out_of_bounds_range() {
    let svc = ServeDir::new("..");
    let bytes_start_incl = 0;
    let bytes_end_excl = 9999999;
    let requested_len = bytes_end_excl - bytes_start_incl;

    let req = Request::builder()
        .uri("/README.md")
        .header(
            "Range",
            format!("bytes={}-{}", bytes_start_incl, requested_len - 1),
        )
        .body(Body::empty())
        .unwrap();
    let res = svc.oneshot(req).await.unwrap();

    assert_eq!(res.status(), StatusCode::RANGE_NOT_SATISFIABLE);
    let file_contents = std::fs::read("../README.md").unwrap();
    assert_eq!(
        res.headers()["content-range"],
        &format!("bytes */{}", file_contents.len())
    )
}

#[tokio::test]
async fn read_partial_errs_on_garbage_header() {
    let svc = ServeDir::new("..");
    let req = Request::builder()
        .uri("/README.md")
        .header("Range", "bad_format")
        .body(Body::empty())
        .unwrap();
    let res = svc.oneshot(req).await.unwrap();
    assert_eq!(res.status(), StatusCode::RANGE_NOT_SATISFIABLE);
    let file_contents = std::fs::read("../README.md").unwrap();
    assert_eq!(
        res.headers()["content-range"],
        &format!("bytes */{}", file_contents.len())
    )
}

#[tokio::test]
async fn read_partial_errs_on_bad_range() {
    let svc = ServeDir::new("..");
    let req = Request::builder()
        .uri("/README.md")
        .header("Range", "bytes=-1-15")
        .body(Body::empty())
        .unwrap();
    let res = svc.oneshot(req).await.unwrap();
    assert_eq!(res.status(), StatusCode::RANGE_NOT_SATISFIABLE);
    let file_contents = std::fs::read("../README.md").unwrap();
    assert_eq!(
        res.headers()["content-range"],
        &format!("bytes */{}", file_contents.len())
    )
}
#[tokio::test]
async fn last_modified() {
    let svc = ServeDir::new("..");
    let req = Request::builder()
        .uri("/README.md")
        .body(Body::empty())
        .unwrap();
    let res = svc.oneshot(req).await.unwrap();
    assert_eq!(res.status(), StatusCode::OK);

    let last_modified = res
        .headers()
        .get(header::LAST_MODIFIED)
        .expect("Missing last modified header!");

    // -- If-Modified-Since

    let svc = ServeDir::new("..");
    let req = Request::builder()
        .uri("/README.md")
        .header(header::IF_MODIFIED_SINCE, last_modified)
        .body(Body::empty())
        .unwrap();

    let res = svc.oneshot(req).await.unwrap();
    assert_eq!(res.status(), StatusCode::NOT_MODIFIED);
    let body = res.into_body().data().await;
    assert!(body.is_none());

    let svc = ServeDir::new("..");
    let req = Request::builder()
        .uri("/README.md")
        .header(header::IF_MODIFIED_SINCE, "Fri, 09 Aug 1996 14:21:40 GMT")
        .body(Body::empty())
        .unwrap();

    let res = svc.oneshot(req).await.unwrap();
    assert_eq!(res.status(), StatusCode::OK);
    let readme_bytes = include_bytes!("../../../../../README.md");
    let body = res.into_body().data().await.unwrap().unwrap();
    assert_eq!(body.as_ref(), readme_bytes);

    // -- If-Unmodified-Since

    let svc = ServeDir::new("..");
    let req = Request::builder()
        .uri("/README.md")
        .header(header::IF_UNMODIFIED_SINCE, last_modified)
        .body(Body::empty())
        .unwrap();

    let res = svc.oneshot(req).await.unwrap();
    assert_eq!(res.status(), StatusCode::OK);
    let body = res.into_body().data().await.unwrap().unwrap();
    assert_eq!(body.as_ref(), readme_bytes);

    let svc = ServeDir::new("..");
    let req = Request::builder()
        .uri("/README.md")
        .header(header::IF_UNMODIFIED_SINCE, "Fri, 09 Aug 1996 14:21:40 GMT")
        .body(Body::empty())
        .unwrap();

    let res = svc.oneshot(req).await.unwrap();
    assert_eq!(res.status(), StatusCode::PRECONDITION_FAILED);
    let body = res.into_body().data().await;
    assert!(body.is_none());
}

#[tokio::test]
async fn with_fallback_svc() {
    async fn fallback<B>(req: Request<B>) -> io::Result<Response<Body>> {
        Ok(Response::new(Body::from(format!(
            "from fallback {}",
            req.uri().path()
        ))))
    }

    let svc = ServeDir::new("..").fallback(tower::service_fn(fallback));

    let req = Request::builder()
        .uri("/doesnt-exist")
        .body(Body::empty())
        .unwrap();
    let res = svc.oneshot(req).await.unwrap();

    assert_eq!(res.status(), StatusCode::OK);

    let body = body_into_text(res.into_body()).await;
    assert_eq!(body, "from fallback /doesnt-exist");
}

#[tokio::test]
async fn with_fallback_serve_file() {
    let svc = ServeDir::new("..").fallback(ServeFile::new("../README.md"));

    let req = Request::builder()
        .uri("/doesnt-exist")
        .body(Body::empty())
        .unwrap();
    let res = svc.oneshot(req).await.unwrap();

    assert_eq!(res.status(), StatusCode::OK);
    assert_eq!(res.headers()["content-type"], "text/markdown");

    let body = body_into_text(res.into_body()).await;

    let contents = std::fs::read_to_string("../README.md").unwrap();
    assert_eq!(body, contents);
}

#[tokio::test]
async fn method_not_allowed() {
    let svc = ServeDir::new("..");

    let req = Request::builder()
        .method(Method::POST)
        .uri("/README.md")
        .body(Body::empty())
        .unwrap();
    let res = svc.oneshot(req).await.unwrap();

    assert_eq!(res.status(), StatusCode::METHOD_NOT_ALLOWED);
<<<<<<< HEAD
}

#[tokio::test]
async fn calling_fallback_on_not_allowed() {
    async fn fallback<B>(req: Request<B>) -> io::Result<Response<Body>> {
        Ok(Response::new(Body::from(format!(
            "from fallback {}",
            req.uri().path()
        ))))
    }

    let svc = ServeDir::new("..")
        .call_fallback_on_method_not_allowed(true)
        .fallback(tower::service_fn(fallback));

    let req = Request::builder()
        .method(Method::POST)
        .uri("/doesnt-exist")
        .body(Body::empty())
        .unwrap();
    let res = svc.oneshot(req).await.unwrap();

    assert_eq!(res.status(), StatusCode::OK);

    let body = body_into_text(res.into_body()).await;
    assert_eq!(body, "from fallback /doesnt-exist");
=======
    assert_eq!(res.headers()[ALLOW], "GET,HEAD");
>>>>>>> eb1ae490
}<|MERGE_RESOLUTION|>--- conflicted
+++ resolved
@@ -638,7 +638,7 @@
     let res = svc.oneshot(req).await.unwrap();
 
     assert_eq!(res.status(), StatusCode::METHOD_NOT_ALLOWED);
-<<<<<<< HEAD
+    assert_eq!(res.headers()[ALLOW], "GET,HEAD");
 }
 
 #[tokio::test]
@@ -665,7 +665,4 @@
 
     let body = body_into_text(res.into_body()).await;
     assert_eq!(body, "from fallback /doesnt-exist");
-=======
-    assert_eq!(res.headers()[ALLOW], "GET,HEAD");
->>>>>>> eb1ae490
 }