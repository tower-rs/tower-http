--- conflicted
+++ resolved
@@ -36,18 +36,15 @@
 [features]
 default = []
 full = [
-<<<<<<< HEAD
-    "set-response-header",
-=======
     "add-extension",
     "compression",
     "compression-full",
     "decompression-full",
->>>>>>> 5fa22a48
+    "set-response-header",
 ]
-set-response-header = []
 
 add-extension = []
+set-response-header = []
 
 compression = ["bytes", "tokio-util"]
 compression-br = ["async-compression/brotli", "compression"]
