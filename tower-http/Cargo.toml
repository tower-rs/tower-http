[package]
name = "tower-http"
description = "Tower middlewares and utilities for HTTP clients and servers"
version = "0.1.0"
authors = ["Tower Maintainers <team@tower-rs.com>"]
edition = "2018"
license = "MIT"
readme = "README.md"
repository = "https://github.com/tower-rs/tower-http"
homepage = "https://github.com/tower-rs/tower-http"
documentation = "https://docs.rs/tower-http/0.1.0/tower_http/"
categories = ["asynchronous", "network-programming", "web-programming"]
keywords = ["io", "async", "non-blocking", "futures", "service", "http"]

[dependencies]
futures-core = "0.3"
futures-util = { version = "0.3", default_features = false, features = [] }
http = "0.2"
http-body = "0.4"
pin-project = "1"
tower-layer = "0.3"
tower-service = "0.3"

# optional dependencies
async-compression = { version = "0.3", optional = true, features = ["deflate", "gzip", "brotli", "tokio"] }
bytes = { version = "1", optional = true }
hyper = { version = "0.14", optional = true, default_features = false, features = ["stream"] }
tokio-util = { version = "0.6", optional = true, default_features = false, features = ["io", "codec"] }

[dev-dependencies]
futures = "0.3"
hyper = "0.14"
tower = { version = "0.4", features = ["util"] }
tokio = { version = "1", features = ["full"] }

[features]
default = []
full = [
    "add-extension",
    "compression",
    "compression-full",
    "decompression-full",
<<<<<<< HEAD
    "propagate-header",
=======
    "sensitive-header",
>>>>>>> 8e203cbe
]
propagate-header = []

add-extension = []
sensitive-header = []

compression = ["bytes", "tokio-util"]
compression-br = ["async-compression/brotli", "compression"]
compression-deflate = ["async-compression/zlib", "compression"]
compression-full = ["compression-br", "compression-deflate", "compression-gzip"]
compression-gzip = ["async-compression/gzip", "compression"]

decompression = ["bytes", "tokio-util"]
decompression-br = ["async-compression/brotli", "decompression"]
decompression-deflate = ["async-compression/zlib", "decompression"]
decompression-full = ["decompression-br", "decompression-deflate", "decompression-gzip"]
decompression-gzip = ["async-compression/gzip", "decompression"]

[package.metadata.docs.rs]
all-features = true
rustdoc-args = ["--cfg", "docsrs"]

[package.metadata.playground]
features = ["full"]<|MERGE_RESOLUTION|>--- conflicted
+++ resolved
@@ -40,11 +40,8 @@
     "compression",
     "compression-full",
     "decompression-full",
-<<<<<<< HEAD
     "propagate-header",
-=======
     "sensitive-header",
->>>>>>> 8e203cbe
 ]
 propagate-header = []
 
