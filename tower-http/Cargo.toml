[package]
name = "tower-http"
description = "Tower middlewares and utilities for HTTP clients and servers"
version = "0.1.0"
authors = ["Tower Maintainers <team@tower-rs.com>"]
edition = "2018"
license = "MIT"
readme = "README.md"
repository = "https://github.com/tower-rs/tower-http"
homepage = "https://github.com/tower-rs/tower-http"
documentation = "https://docs.rs/tower-http/0.1.0/tower_http/"
categories = ["asynchronous", "network-programming", "web-programming"]
keywords = ["io", "async", "non-blocking", "futures", "service", "http"]

[dependencies]
futures-core = "0.3"
futures-util = { version = "0.3", default_features = false, features = [] }
http = "0.2"
http-body = "0.4"
pin-project = "1"
tower-layer = "0.3"
tower-service = "0.3"

# optional dependencies
async-compression = { version = "0.3", optional = true, features = ["deflate", "gzip", "brotli", "tokio"] }
bytes = { version = "1", optional = true }
hyper = { version = "0.14", optional = true, default_features = false, features = ["stream"] }
tokio-util = { version = "0.6", optional = true, default_features = false, features = ["io", "codec"] }

[dev-dependencies]
futures = "0.3"
hyper = "0.14"
tower = { version = "0.4", features = ["util"] }
tokio = { version = "1", features = ["full"] }

[features]
default = []
full = [
    "add-extension",
<<<<<<< HEAD
    "sensitive-header",
=======
    "compression",
    "compression-full",
    "decompression-full",
>>>>>>> 5fa22a48
]

add-extension = []
sensitive-header = []

compression = ["bytes", "tokio-util"]
compression-br = ["async-compression/brotli", "compression"]
compression-deflate = ["async-compression/zlib", "compression"]
compression-full = ["compression-br", "compression-deflate", "compression-gzip"]
compression-gzip = ["async-compression/gzip", "compression"]

decompression = ["bytes", "tokio-util"]
decompression-br = ["async-compression/brotli", "decompression"]
decompression-deflate = ["async-compression/zlib", "decompression"]
decompression-full = ["decompression-br", "decompression-deflate", "decompression-gzip"]
decompression-gzip = ["async-compression/gzip", "decompression"]

[package.metadata.docs.rs]
all-features = true
rustdoc-args = ["--cfg", "docsrs"]

[package.metadata.playground]
features = ["full"]<|MERGE_RESOLUTION|>--- conflicted
+++ resolved
@@ -37,13 +37,10 @@
 default = []
 full = [
     "add-extension",
-<<<<<<< HEAD
-    "sensitive-header",
-=======
     "compression",
     "compression-full",
     "decompression-full",
->>>>>>> 5fa22a48
+    "sensitive-header",
 ]
 
 add-extension = []
