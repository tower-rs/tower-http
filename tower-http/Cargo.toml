--- conflicted
+++ resolved
@@ -40,21 +40,15 @@
     "compression",
     "compression-full",
     "decompression-full",
-<<<<<<< HEAD
+    "propagate-header",
     "redirect",
-=======
-    "propagate-header",
     "sensitive-header",
->>>>>>> 312dd225
 ]
-propagate-header = []
 
 add-extension = []
-<<<<<<< HEAD
+propagate-header = []
 redirect = []
-=======
 sensitive-header = []
->>>>>>> 312dd225
 
 compression = ["bytes", "tokio-util"]
 compression-br = ["async-compression/brotli", "compression"]
