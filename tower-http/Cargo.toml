--- conflicted
+++ resolved
@@ -30,14 +30,9 @@
 
 [dev-dependencies]
 futures = "0.3"
-<<<<<<< HEAD
-hyper = "0.14"
+hyper = { version = "0.14", features = ["full"] }
+tokio = { version = "1", features = ["full"] }
 tower = { version = "0.4", features = ["util", "retry"] }
-=======
-hyper = { version = "0.14", features = ["full"] }
-tower = { version = "0.4", features = ["util"] }
->>>>>>> d17c6070
-tokio = { version = "1", features = ["full"] }
 
 [features]
 default = []
@@ -46,19 +41,13 @@
     "compression",
     "compression-full",
     "decompression-full",
-<<<<<<< HEAD
-    "trace",
-]
-
-add-extension = []
-trace = ["tracing"]
-=======
     "map-request-body",
     "map-response-body",
     "propagate-header",
     "redirect",
     "sensitive-header",
     "set-header",
+    "trace",
 ]
 
 add-extension = []
@@ -68,7 +57,7 @@
 redirect = []
 sensitive-header = []
 set-header = []
->>>>>>> d17c6070
+trace = ["tracing"]
 
 compression = ["bytes", "tokio-util"]
 compression-br = ["async-compression/brotli", "compression"]
