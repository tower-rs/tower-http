--- conflicted
+++ resolved
@@ -36,14 +36,11 @@
 [features]
 default = []
 full = [
-<<<<<<< HEAD
-    "propagate-header",
-=======
     "add-extension",
     "compression",
     "compression-full",
     "decompression-full",
->>>>>>> 5fa22a48
+    "propagate-header",
 ]
 propagate-header = []
 
