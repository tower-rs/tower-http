--- conflicted
+++ resolved
@@ -22,16 +22,10 @@
 tower-service = "0.3"
 
 # optional dependencies
-<<<<<<< HEAD
 async-compression = { version = "0.3", optional = true, features = ["deflate", "gzip", "brotli", "zstd", "tokio"] }
 bytes = { version = "1", optional = true }
 hyper = { version = "0.14", optional = true, default_features = false, features = ["stream"] }
 tokio-util = { version = "0.6", optional = true, default_features = false, features = ["io", "codec"] }
-=======
-async-compression = { version = "0.3.7", optional = true, features = ["tokio"] }
-bytes = { version = "1", optional = true }
-tokio-util = { version = "0.6.1", optional = true, features = ["codec", "io"] }
->>>>>>> 744ffd29
 
 [dev-dependencies]
 futures = "0.3"
@@ -42,21 +36,17 @@
 [features]
 default = []
 full = [
-<<<<<<< HEAD
+    "add-extension",
     "compression",
-]
-compression = ["async-compression", "tokio-util", "hyper", "bytes"]
-=======
-    "add-extension",
     "decompression-full",
 ]
 add-extension = []
+compression = ["async-compression", "tokio-util", "bytes"]
 decompression = ["bytes", "tokio-util"]
-decompression-full = ["decompression-br", "decompression-deflate", "decompression-gzip"]
 decompression-br = ["async-compression/brotli", "decompression"]
 decompression-deflate = ["async-compression/zlib", "decompression"]
+decompression-full = ["decompression-br", "decompression-deflate", "decompression-gzip"]
 decompression-gzip = ["async-compression/gzip", "decompression"]
->>>>>>> 744ffd29
 
 [package.metadata.docs.rs]
 all-features = true
