--- conflicted
+++ resolved
@@ -25,12 +25,9 @@
 # optional dependencies
 async-compression = { version = "0.3", optional = true, features = ["tokio"] }
 hyper = { version = "0.14", optional = true, default_features = false, features = ["stream"] }
-<<<<<<< HEAD
+iri-string = { version = "0.3", optional = true }
 mime = { version = "0.3", optional = true, default_features = false }
 mime_guess = { version = "2", optional = true, default_features = false }
-=======
-iri-string = { version = "0.3", optional = true }
->>>>>>> 0600188d
 tokio = { version = "1", optional = true, default_features = false }
 tokio-util = { version = "0.6", optional = true, default_features = false, features = ["io"] }
 tower = { version = "0.4.1", optional = true }
@@ -50,11 +47,8 @@
     "compression",
     "compression-full",
     "decompression-full",
-<<<<<<< HEAD
+    "follow-redirect",
     "fs",
-=======
-    "follow-redirect",
->>>>>>> 0600188d
     "map-request-body",
     "map-response-body",
     "propagate-header",
@@ -64,11 +58,8 @@
 ]
 
 add-extension = []
-<<<<<<< HEAD
+follow-redirect = ["iri-string", "tower/util"]
 fs = ["tokio/fs", "tokio-util/io", "mime_guess", "mime"]
-=======
-follow-redirect = ["iri-string", "tower/util"]
->>>>>>> 0600188d
 map-request-body = []
 map-response-body = []
 propagate-header = []
