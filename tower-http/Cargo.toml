[package]
name = "tower-http"
description = "Tower middlewares and utilities for HTTP clients and servers"
version = "0.1.0"
authors = ["Tower Maintainers <team@tower-rs.com>"]
edition = "2018"
license = "MIT"
readme = "README.md"
repository = "https://github.com/tower-rs/tower-http"
homepage = "https://github.com/tower-rs/tower-http"
documentation = "https://docs.rs/tower-http/0.1.0/tower_http/"
categories = ["asynchronous", "network-programming", "web-programming"]
keywords = ["io", "async", "non-blocking", "futures", "service", "http"]

[dependencies]
futures-core = "0.3"
futures-util = { version = "0.3", default_features = false, features = [] }
http = "0.2"
http-body = "0.4"
pin-project = "1"
tower-layer = "0.3"
tower-service = "0.3"

# optional dependencies
async-compression = { version = "0.3", optional = true, features = ["tokio"] }
bytes = { version = "1", optional = true }
hyper = { version = "0.14", optional = true, default_features = false, features = ["stream"] }
<<<<<<< HEAD
tokio-util = { version = "0.6", optional = true, default_features = false, features = ["io", "codec"] }
tracing = { version = "0.1", default_features = false, optional = true }
=======
tokio-util = { version = "0.6", optional = true, default_features = false, features = ["io"] }
tokio = { version = "1", optional = true, default_features = false }
>>>>>>> b57279b9

[dev-dependencies]
futures = "0.3"
hyper = { version = "0.14", features = ["full"] }
<<<<<<< HEAD
tokio = { version = "1", features = ["full"] }
tower = { version = "0.4", features = ["util", "retry"] }
=======
tower = { version = "0.4", features = ["util", "make"] }
tokio = { version = "1", features = ["full"] }
flate2 = "1.0"
>>>>>>> b57279b9

[features]
default = []
full = [
    "add-extension",
    "compression",
    "compression-full",
    "decompression-full",
    "map-request-body",
    "map-response-body",
    "propagate-header",
    "redirect",
    "sensitive-header",
    "set-header",
]

add-extension = []
map-request-body = []
map-response-body = []
propagate-header = []
redirect = []
sensitive-header = []
set-header = []

compression = ["bytes", "tokio-util", "tokio"]
compression-br = ["async-compression/brotli", "compression"]
compression-deflate = ["async-compression/zlib", "compression"]
compression-full = ["compression-br", "compression-deflate", "compression-gzip"]
compression-gzip = ["async-compression/gzip", "compression"]

decompression = ["bytes", "tokio-util", "tokio"]
decompression-br = ["async-compression/brotli", "decompression"]
decompression-deflate = ["async-compression/zlib", "decompression"]
decompression-full = ["decompression-br", "decompression-deflate", "decompression-gzip"]
decompression-gzip = ["async-compression/gzip", "decompression"]

[package.metadata.docs.rs]
all-features = true
rustdoc-args = ["--cfg", "docsrs"]

[package.metadata.playground]
features = ["full"]<|MERGE_RESOLUTION|>--- conflicted
+++ resolved
@@ -25,25 +25,15 @@
 async-compression = { version = "0.3", optional = true, features = ["tokio"] }
 bytes = { version = "1", optional = true }
 hyper = { version = "0.14", optional = true, default_features = false, features = ["stream"] }
-<<<<<<< HEAD
-tokio-util = { version = "0.6", optional = true, default_features = false, features = ["io", "codec"] }
-tracing = { version = "0.1", default_features = false, optional = true }
-=======
+tokio = { version = "1", optional = true, default_features = false }
 tokio-util = { version = "0.6", optional = true, default_features = false, features = ["io"] }
-tokio = { version = "1", optional = true, default_features = false }
->>>>>>> b57279b9
 
 [dev-dependencies]
+flate2 = "1.0"
 futures = "0.3"
 hyper = { version = "0.14", features = ["full"] }
-<<<<<<< HEAD
 tokio = { version = "1", features = ["full"] }
-tower = { version = "0.4", features = ["util", "retry"] }
-=======
-tower = { version = "0.4", features = ["util", "make"] }
-tokio = { version = "1", features = ["full"] }
-flate2 = "1.0"
->>>>>>> b57279b9
+tower = { version = "0.4", features = ["util", "retry", "make"] }
 
 [features]
 default = []
