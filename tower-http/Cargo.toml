[package]
name = "tower-http"
description = "Tower middlewares and utilities for HTTP clients and servers"
version = "0.1.0"
authors = ["Tower Maintainers <team@tower-rs.com>"]
edition = "2018"
license = "MIT"
readme = "README.md"
repository = "https://github.com/tower-rs/tower-http"
homepage = "https://github.com/tower-rs/tower-http"
documentation = "https://docs.rs/tower-http/0.1.0/tower_http/"
categories = ["asynchronous", "network-programming", "web-programming"]
keywords = ["io", "async", "non-blocking", "futures", "service", "http"]

[dependencies]
bytes = "1"
futures-core = "0.3"
futures-util = { version = "0.3", default_features = false, features = [] }
http = "0.2"
http-body = "0.4"
pin-project = "1"
tower-layer = "0.3"
tower-service = "0.3"

# optional dependencies
async-compression = { version = "0.3", optional = true, features = ["tokio"] }
hyper = { version = "0.14", optional = true, default_features = false, features = ["stream"] }
<<<<<<< HEAD
mime_guess = { version = "2", optional = true, default_features = false }
mime = { version = "0.3", optional = true, default_features = false }
tokio = { version = "1", optional = true, default_features = false }
tokio-util = { version = "0.6", optional = true, default_features = false, features = ["io", "codec"] }
=======
tokio = { version = "1", optional = true, default_features = false }
tokio-util = { version = "0.6", optional = true, default_features = false, features = ["io"] }
>>>>>>> 05e24c89

[dev-dependencies]
flate2 = "1.0"
futures = "0.3"
hyper = { version = "0.14", features = ["full"] }
tokio = { version = "1", features = ["full"] }
tower = { version = "0.4", features = ["util", "retry", "make"] }

[features]
default = []
full = [
    "add-extension",
    "compression",
    "compression-full",
    "decompression-full",
<<<<<<< HEAD
    "fs",
=======
    "map-request-body",
    "map-response-body",
>>>>>>> 05e24c89
    "propagate-header",
    "redirect",
    "sensitive-header",
    "set-header",
]

add-extension = []
<<<<<<< HEAD
fs = ["tokio/fs", "tokio-util/io", "mime_guess", "mime"]
=======
map-request-body = []
map-response-body = []
>>>>>>> 05e24c89
propagate-header = []
redirect = []
sensitive-header = []
set-header = []

<<<<<<< HEAD
compression = ["tokio-util"]
=======
compression = ["bytes", "tokio-util", "tokio"]
>>>>>>> 05e24c89
compression-br = ["async-compression/brotli", "compression"]
compression-deflate = ["async-compression/zlib", "compression"]
compression-full = ["compression-br", "compression-deflate", "compression-gzip"]
compression-gzip = ["async-compression/gzip", "compression"]

<<<<<<< HEAD
decompression = ["tokio-util"]
=======
decompression = ["bytes", "tokio-util", "tokio"]
>>>>>>> 05e24c89
decompression-br = ["async-compression/brotli", "decompression"]
decompression-deflate = ["async-compression/zlib", "decompression"]
decompression-full = ["decompression-br", "decompression-deflate", "decompression-gzip"]
decompression-gzip = ["async-compression/gzip", "decompression"]

[package.metadata.docs.rs]
all-features = true
rustdoc-args = ["--cfg", "docsrs"]

[package.metadata.playground]
features = ["full"]<|MERGE_RESOLUTION|>--- conflicted
+++ resolved
@@ -17,7 +17,7 @@
 futures-core = "0.3"
 futures-util = { version = "0.3", default_features = false, features = [] }
 http = "0.2"
-http-body = "0.4"
+http-body = "0.4.1"
 pin-project = "1"
 tower-layer = "0.3"
 tower-service = "0.3"
@@ -25,15 +25,10 @@
 # optional dependencies
 async-compression = { version = "0.3", optional = true, features = ["tokio"] }
 hyper = { version = "0.14", optional = true, default_features = false, features = ["stream"] }
-<<<<<<< HEAD
+mime = { version = "0.3", optional = true, default_features = false }
 mime_guess = { version = "2", optional = true, default_features = false }
-mime = { version = "0.3", optional = true, default_features = false }
-tokio = { version = "1", optional = true, default_features = false }
-tokio-util = { version = "0.6", optional = true, default_features = false, features = ["io", "codec"] }
-=======
 tokio = { version = "1", optional = true, default_features = false }
 tokio-util = { version = "0.6", optional = true, default_features = false, features = ["io"] }
->>>>>>> 05e24c89
 
 [dev-dependencies]
 flate2 = "1.0"
@@ -49,12 +44,9 @@
     "compression",
     "compression-full",
     "decompression-full",
-<<<<<<< HEAD
     "fs",
-=======
     "map-request-body",
     "map-response-body",
->>>>>>> 05e24c89
     "propagate-header",
     "redirect",
     "sensitive-header",
@@ -62,32 +54,21 @@
 ]
 
 add-extension = []
-<<<<<<< HEAD
 fs = ["tokio/fs", "tokio-util/io", "mime_guess", "mime"]
-=======
 map-request-body = []
 map-response-body = []
->>>>>>> 05e24c89
 propagate-header = []
 redirect = []
 sensitive-header = []
 set-header = []
 
-<<<<<<< HEAD
-compression = ["tokio-util"]
-=======
-compression = ["bytes", "tokio-util", "tokio"]
->>>>>>> 05e24c89
+compression = ["tokio-util", "tokio"]
 compression-br = ["async-compression/brotli", "compression"]
 compression-deflate = ["async-compression/zlib", "compression"]
 compression-full = ["compression-br", "compression-deflate", "compression-gzip"]
 compression-gzip = ["async-compression/gzip", "compression"]
 
-<<<<<<< HEAD
-decompression = ["tokio-util"]
-=======
-decompression = ["bytes", "tokio-util", "tokio"]
->>>>>>> 05e24c89
+decompression = ["tokio-util", "tokio"]
 decompression-br = ["async-compression/brotli", "decompression"]
 decompression-deflate = ["async-compression/zlib", "decompression"]
 decompression-full = ["decompression-br", "decompression-deflate", "decompression-gzip"]
