--- conflicted
+++ resolved
@@ -7,11 +7,8 @@
 
 # Unreleased
 
-<<<<<<< HEAD
 - Update iri-string to 0.4.
-=======
 - Clarify exactly when each `Trace` callback is called.
->>>>>>> 0cdef061
 
 ## Breaking changes
 
