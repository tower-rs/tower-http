--- conflicted
+++ resolved
@@ -7,12 +7,9 @@
 
 # Unreleased
 
-<<<<<<< HEAD
 - Add `ClassifyResponse::map_failure_class` and `ClassifyEos::map_failure_class`
   for transforming the failure classification using a function.
-=======
 - Clarify exactly when each `Trace` callback is called.
->>>>>>> 0cdef061
 
 ## Breaking changes
 
