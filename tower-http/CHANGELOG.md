--- conflicted
+++ resolved
@@ -7,11 +7,8 @@
 
 # Unreleased
 
-<<<<<<< HEAD
 - Fix the bug that `ServeDir` can not handle percent encoded uri path correctly.
-=======
 - Enhancement: avoid using permanent redirection when redirect directory path without a trailing slash to the one has
->>>>>>> 3ee9a09c
 - Fix a [bug](https://github.com/tower-rs/tower-http/issues/121) which happens when `append_index_html_on_directories` is set to `false` in `ServeDir`.
 
 ## Breaking changes
