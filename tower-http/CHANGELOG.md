# Changelog

All notable changes to this project will be documented in this file.

The format is based on [Keep a Changelog](https://keepachangelog.com/en/1.0.0/),
and this project adheres to [Semantic Versioning](https://semver.org/spec/v2.0.0.html).

# Unreleased

<<<<<<< HEAD
- Fix the bug that `ServeDir` can not handle percent encoded uri path correctly.
- Enhancement: avoid using permanent redirection when redirect directory path without a trailing slash to the one has
- Fix a [bug](https://github.com/tower-rs/tower-http/issues/121) which happens when `append_index_html_on_directories` is set to `false` in `ServeDir`.
- Add `DefaultMakeSpan::level` to make log level for tracing spans configurable.

## Breaking changes

None.
=======
- None.

# 0.1.2 (November 13, 2021)

- New middleware: Add `Cors` for setting [CORS] headers ([#112])
- New middleware: Add `AsyncRequireAuthorization` ([#118])
- `Compression`: Don't recompress HTTP responses ([#140])
- `Compression` and `Decompression`: Pass configuration from layer into middleware ([#132])
- `ServeDir` and `ServeFile`: Improve performance ([#137])
- `Compression`: Remove needless `ResBody::Error: Into<BoxError>` bounds ([#117])
- `ServeDir`: Percent decode path segments ([#129])
- `ServeDir`: Use correct redirection status ([#130])
- `ServeDir`: Return `404 Not Found` on requests to directories if
  `append_index_html_on_directories` is set to `false` ([#122])

[#112]: https://github.com/tower-rs/tower-http/pull/112
[#118]: https://github.com/tower-rs/tower-http/pull/118
[#140]: https://github.com/tower-rs/tower-http/pull/140
[#132]: https://github.com/tower-rs/tower-http/pull/132
[#137]: https://github.com/tower-rs/tower-http/pull/137
[#117]: https://github.com/tower-rs/tower-http/pull/117
[#129]: https://github.com/tower-rs/tower-http/pull/129
[#130]: https://github.com/tower-rs/tower-http/pull/130
[#122]: https://github.com/tower-rs/tower-http/pull/122
>>>>>>> 38a80597

# 0.1.1 (July 2, 2021)

- Add example of using `SharedClassifier`.
- Add `StatusInRangeAsFailures` which is a response classifier that considers
  responses with status code in a certain range as failures. Useful for HTTP
  clients where both server errors (5xx) and client errors (4xx) are considered
  failures.
- Implement `Debug` for `NeverClassifyEos`.
- Update iri-string to 0.4.
- Add `ClassifyResponse::map_failure_class` and `ClassifyEos::map_failure_class`
  for transforming the failure classification using a function.
- Clarify exactly when each `Trace` callback is called.
- Add `AddAuthorizationLayer` for setting the `Authorization` header on
  requests.

# 0.1.0 (May 27, 2021)

- Initial release.

[CORS]: https://developer.mozilla.org/en-US/docs/Web/HTTP/CORS<|MERGE_RESOLUTION|>--- conflicted
+++ resolved
@@ -7,17 +7,9 @@
 
 # Unreleased
 
-<<<<<<< HEAD
-- Fix the bug that `ServeDir` can not handle percent encoded uri path correctly.
-- Enhancement: avoid using permanent redirection when redirect directory path without a trailing slash to the one has
-- Fix a [bug](https://github.com/tower-rs/tower-http/issues/121) which happens when `append_index_html_on_directories` is set to `false` in `ServeDir`.
-- Add `DefaultMakeSpan::level` to make log level for tracing spans configurable.
+- `Trace`: Add `DefaultMakeSpan::level` to make log level of tracing spans easily configurable ([#124])
 
-## Breaking changes
-
-None.
-=======
-- None.
+[#124]: https://github.com/tower-rs/tower-http/pull/124
 
 # 0.1.2 (November 13, 2021)
 
@@ -41,7 +33,6 @@
 [#129]: https://github.com/tower-rs/tower-http/pull/129
 [#130]: https://github.com/tower-rs/tower-http/pull/130
 [#122]: https://github.com/tower-rs/tower-http/pull/122
->>>>>>> 38a80597
 
 # 0.1.1 (July 2, 2021)
 
