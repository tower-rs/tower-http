# Changelog

All notable changes to this project will be documented in this file.

The format is based on [Keep a Changelog](https://keepachangelog.com/en/1.0.0/),
and this project adheres to [Semantic Versioning](https://semver.org/spec/v2.0.0.html).

# Unreleased

## Added

- **builder**: Add `ServiceBuilderExt` which adds methods to `tower::ServiceBuilder` for
  adding middleware from tower-http.
- **request_id**: Add `SetRequestId` and `PropagateRequestId` middleware ([#150])
- **trace**: Add `DefaultMakeSpan::level` to make log level of tracing spans easily configurable ([#124])
- **trace**: Add `LatencyUnit::Seconds` for formatting latencies as seconds.
- **compression**: Support specifying predicates to choose when responses should
  be compressed. This can be used to disable compression of small responses,
  responses with a certain `content-type`, or something user defined ([#172])
- **fs**: Ability to serve precompressed files ([#156])

## Changed

- `AddAuthorization`, `InFlightRequests`, `SetRequestHeader`,
  `SetResponseHeader`, `AddExtension`, `MapRequestBody` and `MapResponseBody`
   now requires underlying service to use `http::Request<ReqBody>` and
   `http::Response<ResBody>` as request and responses ([#182]) (BREAKING)
- **set_header**: Remove unnecessary generic parameter from `SetRequestHeaderLayer`
  and `SetResponseHeaderLayer`. This removes the need (and possibility) to specify a
  body type for these layers ([#148]) (BREAKING)
- **compression, decompression**: Change the response body error type to
  `Box<dyn std::error::Error + Send + Sync>`. This makes them usable if
  the body they're wrapping uses `Box<dyn std::error::Error + Send + Sync>` as
  its error type which they previously weren't ([#166]) (BREAKING)
- **compression, decompression**: Remove the `compression` and `decompression` feature. They were unnecessary
  and `compression-full`/`decompression-full` can be used to get full
  compression/decompression support. For more granular control `[compression|decompression]-gzip`,
  `[compression|decompression]-br` and `[compression|decompression]-deflate` may
<<<<<<< HEAD
  be used instead. ([#170])
- Add `ServiceBuilderExt` which adds methods to `tower::ServiceBuilder` for
  adding middleware from tower-http.
- Add `SetRequestId` and `PropagateRequestId` middleware ([#150])
- Add `LatencyUnit::Seconds` for formatting latencies as seconds.
- Support customizing which status codes are considered failures by `GrpcErrorsAsFailures` ([#189])
=======
  be used instead ([#170]) (BREAKING)
- **fs**: Changed response body type of `ServeDir` and `ServeFile` to
  `ServeFileSystemResponseBody` and `ServeFileSystemResponseFuture` ([#187]) (BREAKING)

## Removed

- **compression, decompression**: Remove `BodyOrIoError`. Its been replaced with `Box<dyn
  std::error::Error + Send + Sync>` ([#166]) (BREAKING)

## Fixed

- **fs**: Properly support HEAD requests which return no body and have the `Content-Length` header set ([#169])
>>>>>>> 40cf4101

[#124]: https://github.com/tower-rs/tower-http/pull/124
[#148]: https://github.com/tower-rs/tower-http/pull/148
[#150]: https://github.com/tower-rs/tower-http/pull/150
[#156]: https://github.com/tower-rs/tower-http/pull/156
[#166]: https://github.com/tower-rs/tower-http/pull/166
[#169]: https://github.com/tower-rs/tower-http/pull/169
[#170]: https://github.com/tower-rs/tower-http/pull/170
[#172]: https://github.com/tower-rs/tower-http/pull/172
[#182]: https://github.com/tower-rs/tower-http/pull/182
[#187]: https://github.com/tower-rs/tower-http/pull/187
[#189]: https://github.com/tower-rs/tower-http/pull/189

# 0.1.2 (November 13, 2021)

- New middleware: Add `Cors` for setting [CORS] headers ([#112])
- New middleware: Add `AsyncRequireAuthorization` ([#118])
- `Compression`: Don't recompress HTTP responses ([#140])
- `Compression` and `Decompression`: Pass configuration from layer into middleware ([#132])
- `ServeDir` and `ServeFile`: Improve performance ([#137])
- `Compression`: Remove needless `ResBody::Error: Into<BoxError>` bounds ([#117])
- `ServeDir`: Percent decode path segments ([#129])
- `ServeDir`: Use correct redirection status ([#130])
- `ServeDir`: Return `404 Not Found` on requests to directories if
  `append_index_html_on_directories` is set to `false` ([#122])

[#112]: https://github.com/tower-rs/tower-http/pull/112
[#118]: https://github.com/tower-rs/tower-http/pull/118
[#140]: https://github.com/tower-rs/tower-http/pull/140
[#132]: https://github.com/tower-rs/tower-http/pull/132
[#137]: https://github.com/tower-rs/tower-http/pull/137
[#117]: https://github.com/tower-rs/tower-http/pull/117
[#129]: https://github.com/tower-rs/tower-http/pull/129
[#130]: https://github.com/tower-rs/tower-http/pull/130
[#122]: https://github.com/tower-rs/tower-http/pull/122

# 0.1.1 (July 2, 2021)

- Add example of using `SharedClassifier`.
- Add `StatusInRangeAsFailures` which is a response classifier that considers
  responses with status code in a certain range as failures. Useful for HTTP
  clients where both server errors (5xx) and client errors (4xx) are considered
  failures.
- Implement `Debug` for `NeverClassifyEos`.
- Update iri-string to 0.4.
- Add `ClassifyResponse::map_failure_class` and `ClassifyEos::map_failure_class`
  for transforming the failure classification using a function.
- Clarify exactly when each `Trace` callback is called.
- Add `AddAuthorizationLayer` for setting the `Authorization` header on
  requests.

# 0.1.0 (May 27, 2021)

- Initial release.

[CORS]: https://developer.mozilla.org/en-US/docs/Web/HTTP/CORS<|MERGE_RESOLUTION|>--- conflicted
+++ resolved
@@ -14,6 +14,7 @@
 - **request_id**: Add `SetRequestId` and `PropagateRequestId` middleware ([#150])
 - **trace**: Add `DefaultMakeSpan::level` to make log level of tracing spans easily configurable ([#124])
 - **trace**: Add `LatencyUnit::Seconds` for formatting latencies as seconds.
+- **trace**: Support customizing which status codes are considered failures by `GrpcErrorsAsFailures` ([#189])
 - **compression**: Support specifying predicates to choose when responses should
   be compressed. This can be used to disable compression of small responses,
   responses with a certain `content-type`, or something user defined ([#172])
@@ -36,14 +37,6 @@
   and `compression-full`/`decompression-full` can be used to get full
   compression/decompression support. For more granular control `[compression|decompression]-gzip`,
   `[compression|decompression]-br` and `[compression|decompression]-deflate` may
-<<<<<<< HEAD
-  be used instead. ([#170])
-- Add `ServiceBuilderExt` which adds methods to `tower::ServiceBuilder` for
-  adding middleware from tower-http.
-- Add `SetRequestId` and `PropagateRequestId` middleware ([#150])
-- Add `LatencyUnit::Seconds` for formatting latencies as seconds.
-- Support customizing which status codes are considered failures by `GrpcErrorsAsFailures` ([#189])
-=======
   be used instead ([#170]) (BREAKING)
 - **fs**: Changed response body type of `ServeDir` and `ServeFile` to
   `ServeFileSystemResponseBody` and `ServeFileSystemResponseFuture` ([#187]) (BREAKING)
@@ -56,7 +49,6 @@
 ## Fixed
 
 - **fs**: Properly support HEAD requests which return no body and have the `Content-Length` header set ([#169])
->>>>>>> 40cf4101
 
 [#124]: https://github.com/tower-rs/tower-http/pull/124
 [#148]: https://github.com/tower-rs/tower-http/pull/148
