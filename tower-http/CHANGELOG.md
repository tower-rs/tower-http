--- conflicted
+++ resolved
@@ -29,11 +29,8 @@
   be used instead. ([#170])
 - Add `ServiceBuilderExt` which adds methods to `tower::ServiceBuilder` for
   adding middleware from tower-http.
-<<<<<<< HEAD
 - Add `SetRequestId` and `PropagateRequestId` middleware ([#150])
-=======
 - Add `LatencyUnit::Seconds` for formatting latencies as seconds.
->>>>>>> faa7368a
 
 [#124]: https://github.com/tower-rs/tower-http/pull/124
 [#148]: https://github.com/tower-rs/tower-http/pull/148
