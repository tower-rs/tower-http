# Changelog

All notable changes to this project will be documented in this file.

The format is based on [Keep a Changelog](https://keepachangelog.com/en/1.0.0/),
and this project adheres to [Semantic Versioning](https://semver.org/spec/v2.0.0.html).

# Unreleased

## Added

- None.

## Changed

- Bump Minimum Supported Rust Version to 1.66 ([#433])
<<<<<<< HEAD
- Update to http-body 1.0 ([#348])
- Update to http 1.0 ([#348])
=======
- Preserve service error type in RequestDecompression ([#368])
>>>>>>> d2eadcbb

## Removed

- None.

## Fixed

- Accepts range headers with ranges where the end of range goes past the end of the document by bumping 
http-range-header to `0.4`

[#418]: https://github.com/tower-rs/tower-http/pull/418
[#433]: https://github.com/tower-rs/tower-http/pull/433
<<<<<<< HEAD
[#348]: https://github.com/tower-rs/tower-http/pull/348
=======
[#368]: https://github.com/tower-rs/tower-http/pull/368
>>>>>>> d2eadcbb

# 0.4.2 (July 19, 2023)

## Added

- **cors:** Add support for private network preflights ([#373])
- **compression:** Implement `Default` for `DecompressionBody` ([#370])

## Changed

- **compression:** Update to async-compression 0.4 ([#371])

## Fixed

- **compression:** Override default brotli compression level 11 -> 4 ([#356])
- **trace:** Simplify dynamic tracing level application ([#380])
- **normalize_path:** Fix path normalization for preceding slashes ([#359])

[#356]: https://github.com/tower-rs/tower-http/pull/356
[#359]: https://github.com/tower-rs/tower-http/pull/359
[#370]: https://github.com/tower-rs/tower-http/pull/370
[#371]: https://github.com/tower-rs/tower-http/pull/371
[#373]: https://github.com/tower-rs/tower-http/pull/373
[#380]: https://github.com/tower-rs/tower-http/pull/380

# 0.4.1 (June 20, 2023)

## Added

- **request_id:** Derive `Default` for `MakeRequestUuid` ([#335])
- **fs:** Derive `Default` for `ServeFileSystemResponseBody` ([#336])
- **compression:** Expose compression quality on the CompressionLayer ([#333])

## Fixed

- **compression:** Improve parsing of `Accept-Encoding` request header ([#220])
- **normalize_path:** Fix path normalization of index route ([#347])
- **decompression:** Enable `multiple_members` for `GzipDecoder` ([#354])

[#347]: https://github.com/tower-rs/tower-http/pull/347
[#333]: https://github.com/tower-rs/tower-http/pull/333
[#220]: https://github.com/tower-rs/tower-http/pull/220
[#335]: https://github.com/tower-rs/tower-http/pull/335
[#336]: https://github.com/tower-rs/tower-http/pull/336
[#354]: https://github.com/tower-rs/tower-http/pull/354

# 0.4.0 (February 24, 2023)

## Added

- **decompression:** Add `RequestDecompression` middleware ([#282])
- **compression:** Implement `Default` for `CompressionBody` ([#323])
- **compression, decompression:** Support zstd (de)compression ([#322])

## Changed

- **serve_dir:** `ServeDir` and `ServeFile`'s error types are now `Infallible` and any IO errors
  will be converted into responses. Use `try_call` to generate error responses manually (BREAKING) ([#283])
- **serve_dir:** `ServeDir::fallback` and `ServeDir::not_found_service` now requires
  the fallback service to use `Infallible` as its error type (BREAKING) ([#283])
- **compression, decompression:** Tweak prefered compression encodings ([#325])

## Removed

- Removed `RequireAuthorization` in favor of `ValidateRequest` (BREAKING) ([#290])

## Fixed

- **serve_dir:** Don't include identity in Content-Encoding header ([#317])
- **compression:** Do compress SVGs ([#321])
- **serve_dir:** In `ServeDir`, convert `io::ErrorKind::NotADirectory` to `404 Not Found` ([#331])

[#282]: https://github.com/tower-rs/tower-http/pull/282
[#283]: https://github.com/tower-rs/tower-http/pull/283
[#290]: https://github.com/tower-rs/tower-http/pull/290
[#317]: https://github.com/tower-rs/tower-http/pull/317
[#321]: https://github.com/tower-rs/tower-http/pull/321
[#322]: https://github.com/tower-rs/tower-http/pull/322
[#323]: https://github.com/tower-rs/tower-http/pull/323
[#325]: https://github.com/tower-rs/tower-http/pull/325
[#331]: https://github.com/tower-rs/tower-http/pull/331

# 0.3.5 (December 02, 2022)

## Added

- Add `NormalizePath` middleware ([#275])
- Add `ValidateRequest` middleware ([#289])
- Add `RequestBodyTimeout` middleware ([#303])

## Changed

- Bump Minimum Supported Rust Version to 1.60 ([#299])

## Fixed

- **trace:** Correctly identify gRPC requests in default `on_response` callback ([#278])
- **cors:** Panic if a wildcard (`*`) is passed to `AllowOrigin::list`. Use
  `AllowOrigin::any()` instead ([#285])
- **serve_dir:** Call the fallback on non-uft8 request paths ([#310])

[#275]: https://github.com/tower-rs/tower-http/pull/275
[#278]: https://github.com/tower-rs/tower-http/pull/278
[#285]: https://github.com/tower-rs/tower-http/pull/285
[#289]: https://github.com/tower-rs/tower-http/pull/289
[#299]: https://github.com/tower-rs/tower-http/pull/299
[#303]: https://github.com/tower-rs/tower-http/pull/303
[#310]: https://github.com/tower-rs/tower-http/pull/310

# 0.3.4 (June 06, 2022)

## Added

- Add `Timeout` middleware ([#270])
- Add `RequestBodyLimit` middleware ([#271])

[#270]: https://github.com/tower-rs/tower-http/pull/270
[#271]: https://github.com/tower-rs/tower-http/pull/271

# 0.3.3 (May 08, 2022)

## Added

- **serve_dir:** Add `ServeDir::call_fallback_on_method_not_allowed` to allow calling the fallback
  for requests that aren't `GET` or `HEAD` ([#264])
- **request_id:** Add `MakeRequestUuid` for generating request ids using UUIDs ([#266])

[#264]: https://github.com/tower-rs/tower-http/pull/264
[#266]: https://github.com/tower-rs/tower-http/pull/266

## Fixed

- **serve_dir:** Include `Allow` header for `405 Method Not Allowed` responses ([#263])

[#263]: https://github.com/tower-rs/tower-http/pull/263

# 0.3.2 (April 29, 2022)

## Fixed

- **serve_dir**: Fix empty request parts being passed to `ServeDir`'s fallback instead of the actual ones ([#258])

[#258]: https://github.com/tower-rs/tower-http/pull/258

# 0.3.1 (April 28, 2022)

## Fixed

- **cors**: Only send a single origin in `Access-Control-Allow-Origin` header when a list of
  allowed origins is configured (the previous behavior of sending a comma-separated list like for
  allowed methods and allowed headers is not allowed by any standard)

# 0.3.0 (April 25, 2022)

## Added

- **fs**: Add `ServeDir::{fallback, not_found_service}` for calling another service if
  the file cannot be found ([#243])
- **fs**: Add `SetStatus` to override status codes ([#248])
- `ServeDir` and `ServeFile` now respond with `405 Method Not Allowed` to requests where the
  method isn't `GET` or `HEAD` ([#249])
- **cors**: Added `CorsLayer::very_permissive` which is like
  `CorsLayer::permissive` except it (truly) allows credentials. This is made
  possible by mirroring the request's origin as well as method and headers
  back as CORS-whitelisted ones ([#237])
- **cors**: Allow customizing the value(s) for the `Vary` header ([#237])

## Changed

- **cors**: Removed `allow-credentials: true` from `CorsLayer::permissive`.
  It never actually took effect in compliant browsers because it is mutually
  exclusive with the `*` wildcard (`Any`) on origins, methods and headers ([#237])
- **cors**: Rewrote the CORS middleware. Almost all existing usage patterns
  will continue to work. (BREAKING) ([#237])
- **cors**: The CORS middleware will now panic if you try to use `Any` in
  combination with `.allow_credentials(true)`. This configuration worked
  before, but resulted in browsers ignoring the `allow-credentials` header,
  which defeats the purpose of setting it and can be very annoying to debug
  ([#237])

## Fixed

- **fs**: Fix content-length calculation on range requests ([#228])

[#228]: https://github.com/tower-rs/tower-http/pull/228
[#237]: https://github.com/tower-rs/tower-http/pull/237
[#243]: https://github.com/tower-rs/tower-http/pull/243
[#248]: https://github.com/tower-rs/tower-http/pull/248
[#249]: https://github.com/tower-rs/tower-http/pull/249

# 0.2.4 (March 5, 2022)

## Added

- Added `CatchPanic` middleware which catches panics and converts them
  into `500 Internal Server` responses ([#214])

## Fixed

- Make parsing of `Accept-Encoding` more robust ([#220])

[#214]: https://github.com/tower-rs/tower-http/pull/214
[#220]: https://github.com/tower-rs/tower-http/pull/220

# 0.2.3 (February 18, 2022)

## Changed

- Update to tokio-util 0.7 ([#221])

## Fixed

- The CORS layer / service methods `allow_headers`, `allow_methods`, `allow_origin`
  and `expose_headers` now do nothing if given an empty `Vec`, instead of sending
  the respective header with an empty value ([#218])

[#218]: https://github.com/tower-rs/tower-http/pull/218
[#221]: https://github.com/tower-rs/tower-http/pull/221

# 0.2.2 (February 8, 2022)

## Fixed

- Add `Vary` headers for CORS preflight responses ([#216])

[#216]: https://github.com/tower-rs/tower-http/pull/216

# 0.2.1 (January 21, 2022)

## Added

- Support `Last-Modified` (and friends) headers in `ServeDir` and `ServeFile` ([#145])
- Add `AsyncRequireAuthorization::layer` ([#195])

## Fixed

- Fix build error for certain feature sets ([#209])
- `Cors`: Set `Vary` header ([#199])
- `ServeDir` and `ServeFile`: Fix potential directory traversal attack due to
  improper path validation on Windows ([#204])

[#145]: https://github.com/tower-rs/tower-http/pull/145
[#195]: https://github.com/tower-rs/tower-http/pull/195
[#199]: https://github.com/tower-rs/tower-http/pull/199
[#204]: https://github.com/tower-rs/tower-http/pull/204
[#209]: https://github.com/tower-rs/tower-http/pull/209

# 0.2.0 (December 1, 2021)

## Added

- **builder**: Add `ServiceBuilderExt` which adds methods to `tower::ServiceBuilder` for
  adding middleware from tower-http ([#106])
- **request_id**: Add `SetRequestId` and `PropagateRequestId` middleware ([#150])
- **trace**: Add `DefaultMakeSpan::level` to make log level of tracing spans easily configurable ([#124])
- **trace**: Add `LatencyUnit::Seconds` for formatting latencies as seconds ([#179])
- **trace**: Support customizing which status codes are considered failures by `GrpcErrorsAsFailures` ([#189])
- **compression**: Support specifying predicates to choose when responses should
  be compressed. This can be used to disable compression of small responses,
  responses with a certain `content-type`, or something user defined ([#172])
- **fs**: Ability to serve precompressed files ([#156])
- **fs**: Support `Range` requests ([#173])
- **fs**: Properly support HEAD requests which return no body and have the `Content-Length` header set ([#169])

## Changed

- `AddAuthorization`, `InFlightRequests`, `SetRequestHeader`,
  `SetResponseHeader`, `AddExtension`, `MapRequestBody` and `MapResponseBody`
   now requires underlying service to use `http::Request<ReqBody>` and
   `http::Response<ResBody>` as request and responses ([#182]) (BREAKING)
- **set_header**: Remove unnecessary generic parameter from `SetRequestHeaderLayer`
  and `SetResponseHeaderLayer`. This removes the need (and possibility) to specify a
  body type for these layers ([#148]) (BREAKING)
- **compression, decompression**: Change the response body error type to
  `Box<dyn std::error::Error + Send + Sync>`. This makes them usable if
  the body they're wrapping uses `Box<dyn std::error::Error + Send + Sync>` as
  its error type which they previously weren't ([#166]) (BREAKING)
- **fs**: Change response body type of `ServeDir` and `ServeFile` to
  `ServeFileSystemResponseBody` and `ServeFileSystemResponseFuture` ([#187]) (BREAKING)
- **auth**: Change `AuthorizeRequest` and `AsyncAuthorizeRequest` traits to be simpler ([#192]) (BREAKING)

## Removed

- **compression, decompression**: Remove `BodyOrIoError`. Its been replaced with `Box<dyn
  std::error::Error + Send + Sync>` ([#166]) (BREAKING)
- **compression, decompression**: Remove the `compression` and `decompression` feature. They were unnecessary
  and `compression-full`/`decompression-full` can be used to get full
  compression/decompression support. For more granular control, `[compression|decompression]-gzip`,
  `[compression|decompression]-br` and `[compression|decompression]-deflate` may
  be used instead ([#170]) (BREAKING)

[#106]: https://github.com/tower-rs/tower-http/pull/106
[#124]: https://github.com/tower-rs/tower-http/pull/124
[#148]: https://github.com/tower-rs/tower-http/pull/148
[#150]: https://github.com/tower-rs/tower-http/pull/150
[#156]: https://github.com/tower-rs/tower-http/pull/156
[#166]: https://github.com/tower-rs/tower-http/pull/166
[#169]: https://github.com/tower-rs/tower-http/pull/169
[#170]: https://github.com/tower-rs/tower-http/pull/170
[#172]: https://github.com/tower-rs/tower-http/pull/172
[#173]: https://github.com/tower-rs/tower-http/pull/173
[#179]: https://github.com/tower-rs/tower-http/pull/179
[#182]: https://github.com/tower-rs/tower-http/pull/182
[#187]: https://github.com/tower-rs/tower-http/pull/187
[#189]: https://github.com/tower-rs/tower-http/pull/189
[#192]: https://github.com/tower-rs/tower-http/pull/192

# 0.1.2 (November 13, 2021)

- New middleware: Add `Cors` for setting [CORS] headers ([#112])
- New middleware: Add `AsyncRequireAuthorization` ([#118])
- `Compression`: Don't recompress HTTP responses ([#140])
- `Compression` and `Decompression`: Pass configuration from layer into middleware ([#132])
- `ServeDir` and `ServeFile`: Improve performance ([#137])
- `Compression`: Remove needless `ResBody::Error: Into<BoxError>` bounds ([#117])
- `ServeDir`: Percent decode path segments ([#129])
- `ServeDir`: Use correct redirection status ([#130])
- `ServeDir`: Return `404 Not Found` on requests to directories if
  `append_index_html_on_directories` is set to `false` ([#122])

[#112]: https://github.com/tower-rs/tower-http/pull/112
[#118]: https://github.com/tower-rs/tower-http/pull/118
[#140]: https://github.com/tower-rs/tower-http/pull/140
[#132]: https://github.com/tower-rs/tower-http/pull/132
[#137]: https://github.com/tower-rs/tower-http/pull/137
[#117]: https://github.com/tower-rs/tower-http/pull/117
[#129]: https://github.com/tower-rs/tower-http/pull/129
[#130]: https://github.com/tower-rs/tower-http/pull/130
[#122]: https://github.com/tower-rs/tower-http/pull/122

# 0.1.1 (July 2, 2021)

- Add example of using `SharedClassifier`.
- Add `StatusInRangeAsFailures` which is a response classifier that considers
  responses with status code in a certain range as failures. Useful for HTTP
  clients where both server errors (5xx) and client errors (4xx) are considered
  failures.
- Implement `Debug` for `NeverClassifyEos`.
- Update iri-string to 0.4.
- Add `ClassifyResponse::map_failure_class` and `ClassifyEos::map_failure_class`
  for transforming the failure classification using a function.
- Clarify exactly when each `Trace` callback is called.
- Add `AddAuthorizationLayer` for setting the `Authorization` header on
  requests.

# 0.1.0 (May 27, 2021)

- Initial release.

[CORS]: https://developer.mozilla.org/en-US/docs/Web/HTTP/CORS<|MERGE_RESOLUTION|>--- conflicted
+++ resolved
@@ -14,12 +14,9 @@
 ## Changed
 
 - Bump Minimum Supported Rust Version to 1.66 ([#433])
-<<<<<<< HEAD
 - Update to http-body 1.0 ([#348])
 - Update to http 1.0 ([#348])
-=======
 - Preserve service error type in RequestDecompression ([#368])
->>>>>>> d2eadcbb
 
 ## Removed
 
@@ -32,11 +29,8 @@
 
 [#418]: https://github.com/tower-rs/tower-http/pull/418
 [#433]: https://github.com/tower-rs/tower-http/pull/433
-<<<<<<< HEAD
 [#348]: https://github.com/tower-rs/tower-http/pull/348
-=======
 [#368]: https://github.com/tower-rs/tower-http/pull/368
->>>>>>> d2eadcbb
 
 # 0.4.2 (July 19, 2023)
 
