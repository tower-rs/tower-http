# Changelog

All notable changes to this project will be documented in this file.

The format is based on [Keep a Changelog](https://keepachangelog.com/en/1.0.0/),
and this project adheres to [Semantic Versioning](https://semver.org/spec/v2.0.0.html).

# Unreleased

<<<<<<< HEAD
- Update iri-string to 0.4.
=======
- Add `ClassifyResponse::map_failure_class` and `ClassifyEos::map_failure_class`
  for transforming the failure classification using a function.
>>>>>>> 35a56cd2
- Clarify exactly when each `Trace` callback is called.

## Breaking changes

None.

# 0.1.0 (May 27, 2021)

- Initial release.<|MERGE_RESOLUTION|>--- conflicted
+++ resolved
@@ -7,12 +7,9 @@
 
 # Unreleased
 
-<<<<<<< HEAD
 - Update iri-string to 0.4.
-=======
 - Add `ClassifyResponse::map_failure_class` and `ClassifyEos::map_failure_class`
   for transforming the failure classification using a function.
->>>>>>> 35a56cd2
 - Clarify exactly when each `Trace` callback is called.
 
 ## Breaking changes
