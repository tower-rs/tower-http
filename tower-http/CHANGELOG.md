# Changelog

All notable changes to this project will be documented in this file.

The format is based on [Keep a Changelog](https://keepachangelog.com/en/1.0.0/),
and this project adheres to [Semantic Versioning](https://semver.org/spec/v2.0.0.html).

# Unreleased

## Added

- Add `NormalizePath` middleware
<<<<<<< HEAD
- **fs:** Add `ServeDir::try_call` and `ServeFile::try_call` to handle how IO
  errors are converted to responses
=======
- Add `ValidateRequest` middleware
>>>>>>> 72287842

## Changed

- **fs:** `ServeDir` and `ServeFile`'s error types are now `Infallible` and any IO errors
  will be converted into responses. Use `try_call` to generate error responses manually
- **fs:** `ServeDir::fallback` and `ServeDir::not_found_service` now requires
  the fallback service to use `Infallible` as its error type

## Removed

- None.

## Fixed

- **trace:** Correctly identify gRPC requests in default `on_response` callback ([#278])
- **cors:** Panic if a wildcard (`*`) is passed to `AllowOrigin::list`. Use
  `AllowOrigin::any()` instead ([#285])

[#278]: https://github.com/tower-rs/tower-http/pull/278
[#285]: https://github.com/tower-rs/tower-http/pull/285

# 0.3.4 (June 06, 2022)

## Added

- Add `Timeout` middleware ([#270])
- Add `RequestBodyLimit` middleware ([#271])

[#270]: https://github.com/tower-rs/tower-http/pull/270
[#271]: https://github.com/tower-rs/tower-http/pull/271

# 0.3.3 (May 08, 2022)

## Added

- **serve_dir:** Add `ServeDir::call_fallback_on_method_not_allowed` to allow calling the fallback
  for requests that aren't `GET` or `HEAD` ([#264])
- **request_id:** Add `MakeRequestUuid` for generating request ids using UUIDs ([#266])

[#264]: https://github.com/tower-rs/tower-http/pull/264
[#266]: https://github.com/tower-rs/tower-http/pull/266

## Fixed

- **serve_dir:** Include `Allow` header for `405 Method Not Allowed` responses ([#263])

[#263]: https://github.com/tower-rs/tower-http/pull/263

# 0.3.2 (April 29, 2022)

## Fixed

- **serve_dir**: Fix empty request parts being passed to `ServeDir`'s fallback instead of the actual ones ([#258])

[#258]: https://github.com/tower-rs/tower-http/pull/258

# 0.3.1 (April 28, 2022)

## Fixed

- **cors**: Only send a single origin in `Access-Control-Allow-Origin` header when a list of
  allowed origins is configured (the previous behavior of sending a comma-separated list like for
  allowed methods and allowed headers is not allowed by any standard)

# 0.3.0 (April 25, 2022)

## Added

- **fs**: Add `ServeDir::{fallback, not_found_service}` for calling another service if
  the file cannot be found ([#243])
- **fs**: Add `SetStatus` to override status codes ([#248])
- `ServeDir` and `ServeFile` now respond with `405 Method Not Allowed` to requests where the
  method isn't `GET` or `HEAD` ([#249])
- **cors**: Added `CorsLayer::very_permissive` which is like
  `CorsLayer::permissive` except it (truly) allows credentials. This is made
  possible by mirroring the request's origin as well as method and headers
  back as CORS-whitelisted ones ([#237])
- **cors**: Allow customizing the value(s) for the `Vary` header ([#237])

## Changed

- **cors**: Removed `allow-credentials: true` from `CorsLayer::permissive`.
  It never actually took effect in compliant browsers because it is mutually
  exclusive with the `*` wildcard (`Any`) on origins, methods and headers ([#237])
- **cors**: Rewrote the CORS middleware. Almost all existing usage patterns
  will continue to work. (BREAKING) ([#237])
- **cors**: The CORS middleware will now panic if you try to use `Any` in
  combination with `.allow_credentials(true)`. This configuration worked
  before, but resulted in browsers ignoring the `allow-credentials` header,
  which defeats the purpose of setting it and can be very annoying to debug
  ([#237])

## Fixed

- **fs**: Fix content-length calculation on range requests ([#228])

[#228]: https://github.com/tower-rs/tower-http/pull/228
[#237]: https://github.com/tower-rs/tower-http/pull/237
[#243]: https://github.com/tower-rs/tower-http/pull/243
[#248]: https://github.com/tower-rs/tower-http/pull/248
[#249]: https://github.com/tower-rs/tower-http/pull/249

# 0.2.4 (March 5, 2022)

## Added

- Added `CatchPanic` middleware which catches panics and converts them
  into `500 Internal Server` responses ([#214])

## Fixed

- Make parsing of `Accept-Encoding` more robust ([#220])

[#214]: https://github.com/tower-rs/tower-http/pull/214
[#220]: https://github.com/tower-rs/tower-http/pull/220

# 0.2.3 (February 18, 2022)

## Changed

- Update to tokio-util 0.7 ([#221])

## Fixed

- The CORS layer / service methods `allow_headers`, `allow_methods`, `allow_origin`
  and `expose_headers` now do nothing if given an empty `Vec`, instead of sending
  the respective header with an empty value ([#218])

[#218]: https://github.com/tower-rs/tower-http/pull/218
[#221]: https://github.com/tower-rs/tower-http/pull/221

# 0.2.2 (February 8, 2022)

## Fixed

- Add `Vary` headers for CORS preflight responses ([#216])

[#216]: https://github.com/tower-rs/tower-http/pull/216

# 0.2.1 (January 21, 2022)

## Added

- Support `Last-Modified` (and friends) headers in `ServeDir` and `ServeFile` ([#145])
- Add `AsyncRequireAuthorization::layer` ([#195])

## Fixed

- Fix build error for certain feature sets ([#209])
- `Cors`: Set `Vary` header ([#199])
- `ServeDir` and `ServeFile`: Fix potential directory traversal attack due to
  improper path validation on Windows ([#204])

[#145]: https://github.com/tower-rs/tower-http/pull/145
[#195]: https://github.com/tower-rs/tower-http/pull/195
[#199]: https://github.com/tower-rs/tower-http/pull/199
[#204]: https://github.com/tower-rs/tower-http/pull/204
[#209]: https://github.com/tower-rs/tower-http/pull/209

# 0.2.0 (December 1, 2021)

## Added

- **builder**: Add `ServiceBuilderExt` which adds methods to `tower::ServiceBuilder` for
  adding middleware from tower-http ([#106])
- **request_id**: Add `SetRequestId` and `PropagateRequestId` middleware ([#150])
- **trace**: Add `DefaultMakeSpan::level` to make log level of tracing spans easily configurable ([#124])
- **trace**: Add `LatencyUnit::Seconds` for formatting latencies as seconds ([#179])
- **trace**: Support customizing which status codes are considered failures by `GrpcErrorsAsFailures` ([#189])
- **compression**: Support specifying predicates to choose when responses should
  be compressed. This can be used to disable compression of small responses,
  responses with a certain `content-type`, or something user defined ([#172])
- **fs**: Ability to serve precompressed files ([#156])
- **fs**: Support `Range` requests ([#173])
- **fs**: Properly support HEAD requests which return no body and have the `Content-Length` header set ([#169])

## Changed

- `AddAuthorization`, `InFlightRequests`, `SetRequestHeader`,
  `SetResponseHeader`, `AddExtension`, `MapRequestBody` and `MapResponseBody`
   now requires underlying service to use `http::Request<ReqBody>` and
   `http::Response<ResBody>` as request and responses ([#182]) (BREAKING)
- **set_header**: Remove unnecessary generic parameter from `SetRequestHeaderLayer`
  and `SetResponseHeaderLayer`. This removes the need (and possibility) to specify a
  body type for these layers ([#148]) (BREAKING)
- **compression, decompression**: Change the response body error type to
  `Box<dyn std::error::Error + Send + Sync>`. This makes them usable if
  the body they're wrapping uses `Box<dyn std::error::Error + Send + Sync>` as
  its error type which they previously weren't ([#166]) (BREAKING)
- **fs**: Change response body type of `ServeDir` and `ServeFile` to
  `ServeFileSystemResponseBody` and `ServeFileSystemResponseFuture` ([#187]) (BREAKING)
- **auth**: Change `AuthorizeRequest` and `AsyncAuthorizeRequest` traits to be simpler ([#192]) (BREAKING)

## Removed

- **compression, decompression**: Remove `BodyOrIoError`. Its been replaced with `Box<dyn
  std::error::Error + Send + Sync>` ([#166]) (BREAKING)
- **compression, decompression**: Remove the `compression` and `decompression` feature. They were unnecessary
  and `compression-full`/`decompression-full` can be used to get full
  compression/decompression support. For more granular control, `[compression|decompression]-gzip`,
  `[compression|decompression]-br` and `[compression|decompression]-deflate` may
  be used instead ([#170]) (BREAKING)

[#106]: https://github.com/tower-rs/tower-http/pull/106
[#124]: https://github.com/tower-rs/tower-http/pull/124
[#148]: https://github.com/tower-rs/tower-http/pull/148
[#150]: https://github.com/tower-rs/tower-http/pull/150
[#156]: https://github.com/tower-rs/tower-http/pull/156
[#166]: https://github.com/tower-rs/tower-http/pull/166
[#169]: https://github.com/tower-rs/tower-http/pull/169
[#170]: https://github.com/tower-rs/tower-http/pull/170
[#172]: https://github.com/tower-rs/tower-http/pull/172
[#173]: https://github.com/tower-rs/tower-http/pull/173
[#179]: https://github.com/tower-rs/tower-http/pull/179
[#182]: https://github.com/tower-rs/tower-http/pull/182
[#187]: https://github.com/tower-rs/tower-http/pull/187
[#189]: https://github.com/tower-rs/tower-http/pull/189
[#192]: https://github.com/tower-rs/tower-http/pull/192

# 0.1.2 (November 13, 2021)

- New middleware: Add `Cors` for setting [CORS] headers ([#112])
- New middleware: Add `AsyncRequireAuthorization` ([#118])
- `Compression`: Don't recompress HTTP responses ([#140])
- `Compression` and `Decompression`: Pass configuration from layer into middleware ([#132])
- `ServeDir` and `ServeFile`: Improve performance ([#137])
- `Compression`: Remove needless `ResBody::Error: Into<BoxError>` bounds ([#117])
- `ServeDir`: Percent decode path segments ([#129])
- `ServeDir`: Use correct redirection status ([#130])
- `ServeDir`: Return `404 Not Found` on requests to directories if
  `append_index_html_on_directories` is set to `false` ([#122])

[#112]: https://github.com/tower-rs/tower-http/pull/112
[#118]: https://github.com/tower-rs/tower-http/pull/118
[#140]: https://github.com/tower-rs/tower-http/pull/140
[#132]: https://github.com/tower-rs/tower-http/pull/132
[#137]: https://github.com/tower-rs/tower-http/pull/137
[#117]: https://github.com/tower-rs/tower-http/pull/117
[#129]: https://github.com/tower-rs/tower-http/pull/129
[#130]: https://github.com/tower-rs/tower-http/pull/130
[#122]: https://github.com/tower-rs/tower-http/pull/122

# 0.1.1 (July 2, 2021)

- Add example of using `SharedClassifier`.
- Add `StatusInRangeAsFailures` which is a response classifier that considers
  responses with status code in a certain range as failures. Useful for HTTP
  clients where both server errors (5xx) and client errors (4xx) are considered
  failures.
- Implement `Debug` for `NeverClassifyEos`.
- Update iri-string to 0.4.
- Add `ClassifyResponse::map_failure_class` and `ClassifyEos::map_failure_class`
  for transforming the failure classification using a function.
- Clarify exactly when each `Trace` callback is called.
- Add `AddAuthorizationLayer` for setting the `Authorization` header on
  requests.

# 0.1.0 (May 27, 2021)

- Initial release.

[CORS]: https://developer.mozilla.org/en-US/docs/Web/HTTP/CORS<|MERGE_RESOLUTION|>--- conflicted
+++ resolved
@@ -10,12 +10,7 @@
 ## Added
 
 - Add `NormalizePath` middleware
-<<<<<<< HEAD
-- **fs:** Add `ServeDir::try_call` and `ServeFile::try_call` to handle how IO
-  errors are converted to responses
-=======
 - Add `ValidateRequest` middleware
->>>>>>> 72287842
 
 ## Changed
 
