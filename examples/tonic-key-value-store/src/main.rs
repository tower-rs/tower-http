use bytes::Bytes;
use futures::StreamExt;
use hyper::body::HttpBody;
use hyper::{
    header::{self, HeaderValue},
    Server,
};
use proto::{
    key_value_store_client::KeyValueStoreClient, key_value_store_server, GetReply, GetRequest,
    SetReply, SetRequest, SubscribeReply, SubscribeRequest,
};
use std::{
    collections::HashMap,
    iter::once,
    net::SocketAddr,
    net::TcpListener,
    pin::Pin,
    sync::{Arc, RwLock},
    time::Duration,
};
use structopt::StructOpt;
use tokio::io::AsyncReadExt;
use tokio::sync::broadcast::{self, Sender};
use tokio_stream::{wrappers::BroadcastStream, Stream};
use tonic::{async_trait, body::BoxBody, transport::Channel, Code, Request, Response, Status};
use tower::{make::Shared, ServiceBuilder};
use tower::{BoxError, Service};
use tower_http::{
<<<<<<< HEAD
    compression::CompressionLayer, decompression::DecompressionLayer,
    sensitive_headers::SetSensitiveHeadersLayer, set_header::SetRequestHeaderLayer,
=======
    compression::CompressionLayer,
    decompression::DecompressionLayer,
    sensitive_header::SetSensitiveHeaderLayer,
    set_header::SetRequestHeaderLayer,
    trace::{DefaultMakeSpan, TraceLayer},
>>>>>>> a58e5f07
};

mod proto {
    tonic::include_proto!("key_value_store");
}

/// Simple key/value store with an HTTP API
#[derive(Debug, StructOpt)]
struct Config {
    /// The port to listen on
    #[structopt(long, short = "p", default_value = "3000")]
    port: u16,

    #[structopt(subcommand)]
    command: Command,
}

#[derive(Debug, StructOpt)]
enum Command {
    /// Run the gRPC server
    Server,
    /// Get the value at some key
    Get {
        #[structopt(long, short = "k")]
        key: String,
    },
    /// Set a value at some key.
    ///
    /// The value will be read from stdin.
    Set {
        #[structopt(long, short = "k")]
        key: String,
    },
    /// Subscribe to a stream of inserted keys
    Subscribe,
}

#[tokio::main]
async fn main() {
    // Setup tracing
    tracing_subscriber::fmt::init();

    // Parse command line arguments
    let config = Config::from_args();

    // The server address
    let addr = SocketAddr::from(([0, 0, 0, 0], config.port));

    match config.command {
        Command::Server => {
            // Create a `TcpListener`
            let listener = TcpListener::bind(addr).unwrap();

            // Run our service
            serve_forever(listener).await.expect("server error");
        }
        Command::Get { key } => {
            // Create a client for our server
            let mut client = make_client(addr).await.unwrap();

            // Issue a `GetRequest`
            let result = client.get(GetRequest { key }).await;

            match result {
                // If it succeeds print the value
                Ok(response) => {
                    let value_bytes = response.into_inner().value;
                    let value = String::from_utf8_lossy(&value_bytes[..]);
                    print!("{}", value);
                }
                // If not found we shouldn't panic
                Err(status) if status.code() == Code::NotFound => {
                    eprintln!("not found");
                    std::process::exit(1);
                }
                // Panic on other errors
                Err(status) => {
                    panic!("{:?}", status);
                }
            }
        }
        Command::Set { key } => {
            // Create a client for our server
            let mut client = make_client(addr).await.unwrap();

            // Read the value from stdin
            let mut stdin = tokio::io::stdin();
            let mut value = Vec::new();
            stdin.read_to_end(&mut value).await.unwrap();

            // Issue a `SetRequest`
            client.set(SetRequest { key, value }).await.unwrap();

            // All good :+1:
            println!("OK");
        }
        Command::Subscribe => {
            // Create a client for our server
            let mut client = make_client(addr).await.unwrap();

            // Create a subscription
            let mut stream = client
                .subscribe(SubscribeRequest {})
                .await
                .unwrap()
                .into_inner();

            println!("Stream created!");

            // Await new items
            while let Some(item) = stream.next().await {
                let item = item.unwrap();
                println!("key inserted: {:?}", item.key);
            }
        }
    }
}

// We make this a separate function so we're able to call it from tests.
async fn serve_forever(listener: TcpListener) -> Result<(), Box<dyn std::error::Error>> {
    // Build our database for holding the key/value pairs
    let db = Arc::new(RwLock::new(HashMap::new()));

    let (tx, _rx) = broadcast::channel(1024);

    // Build our tonic `Service`
    let service = key_value_store_server::KeyValueStoreServer::new(ServerImpl { db, tx });

    // Apply middlewares to our service
    let service = ServiceBuilder::new()
        // Set a timeout
        .timeout(Duration::from_secs(10))
        // Compress responses
        .layer(CompressionLayer::new())
        // Mark the `Authorization` header as sensitive so it doesn't show in logs
<<<<<<< HEAD
        .layer(SetSensitiveHeadersLayer::new(once(header::AUTHORIZATION)))
=======
        .layer(SetSensitiveHeaderLayer::new(header::AUTHORIZATION))
        // Log all requests and responses
        .layer(
            TraceLayer::new_for_grpc().make_span_with(DefaultMakeSpan::new().include_headers(true)),
        )
>>>>>>> a58e5f07
        // Build our final `Service`
        .service(service);

    // Run the service using hyper
    let addr = listener.local_addr()?;

    tracing::info!("Listening on {}", addr);

    // We cannot use `tonic::transport::Server` directly as it requires services to implement
    // `tonic::transport::NamedService` which tower-http middlewares don't
    Server::from_tcp(listener)?
        // Required for gRPC
        .http2_only(true)
        .serve(Shared::new(service))
        .await?;

    Ok(())
}

// Implementation of the server trait generated by tonic
#[derive(Debug, Clone)]
struct ServerImpl {
    db: Arc<RwLock<HashMap<String, Bytes>>>,
    tx: Sender<SubscribeReply>,
}

#[async_trait]
impl key_value_store_server::KeyValueStore for ServerImpl {
    async fn get(&self, request: Request<GetRequest>) -> Result<Response<GetReply>, Status> {
        let key = request.into_inner().key;

        if let Some(value) = self.db.read().unwrap().get(&key).cloned() {
            let reply = GetReply {
                value: value.to_vec(),
            };

            Ok(Response::new(reply))
        } else {
            Err(Status::not_found("key not found"))
        }
    }

    async fn set(&self, request: Request<SetRequest>) -> Result<Response<SetReply>, Status> {
        let SetRequest { key, value } = request.into_inner();
        let value = Bytes::from(value);

        self.tx
            .send(SubscribeReply { key: key.clone() })
            .expect("failed to send");

        self.db.write().unwrap().insert(key, value);

        Ok(Response::new(SetReply {}))
    }

    type SubscribeStream =
        Pin<Box<dyn Stream<Item = Result<SubscribeReply, Status>> + Send + Sync + 'static>>;

    async fn subscribe(
        &self,
        request: Request<SubscribeRequest>,
    ) -> Result<Response<Self::SubscribeStream>, Status> {
        let SubscribeRequest {} = request.into_inner();

        let rx = self.tx.subscribe();
        let stream = BroadcastStream::new(rx)
            .filter_map(|item| async move {
                // ignore receive errors
                item.ok()
            })
            .map(Ok);
        let stream = Box::pin(stream) as Self::SubscribeStream;
        let res = Response::new(stream);

        Ok(res)
    }
}

// Build a client with a few middlewares applied and connect to the server
async fn make_client(
    addr: SocketAddr,
) -> Result<
    KeyValueStoreClient<
        impl Service<
                hyper::Request<BoxBody>,
                Response = hyper::Response<
                    impl HttpBody<Data = Bytes, Error = impl Into<BoxError>>,
                >,
                Error = impl Into<BoxError>,
            > + Clone
            + Send
            + Sync
            + 'static,
    >,
    tonic::transport::Error,
> {
    let uri = format!("http://{}", addr)
        .parse::<tonic::transport::Uri>()
        .unwrap();

    // We have to use a `tonic::transport::Channel` as it implementes `Service` so we can apply
    // middlewares to it
    let channel = Channel::builder(uri).connect().await?;

    // Apply middlewares to our client
    let channel = ServiceBuilder::new()
        // Decompress response bodies
        .layer(DecompressionLayer::new())
        // Set a `User-Agent` header
        .layer(SetRequestHeaderLayer::<_, Request<BoxBody>>::overriding(
            header::USER_AGENT,
            HeaderValue::from_static("tonic-key-value-store"),
        ))
        // Log all requests and responses
        .layer(
            TraceLayer::new_for_grpc().make_span_with(DefaultMakeSpan::new().include_headers(true)),
        )
        // Build our final `Service`
        .service(channel);

    // Construct our tonic client
    Ok(KeyValueStoreClient::new(channel))
}

#[cfg(test)]
mod tests {
    use super::*;

    #[tokio::test]
    async fn get_and_set_value() {
        let addr = run_in_background();

        let mut client = make_client(addr).await.unwrap();

        let mut stream = client
            .subscribe(SubscribeRequest {})
            .await
            .unwrap()
            .into_inner();

        let key = "foo".to_string();
        let value = vec![1_u8, 3, 3, 7];

        let status = client
            .get(GetRequest { key: key.clone() })
            .await
            .unwrap_err();
        assert_eq!(status.code(), Code::NotFound);

        client
            .set(SetRequest {
                key: key.clone(),
                value: value.clone(),
            })
            .await
            .unwrap();

        let server_value = client
            .get(GetRequest { key: key.clone() })
            .await
            .unwrap()
            .into_inner()
            .value;
        assert_eq!(value, server_value);

        let streamed_key = tokio::time::timeout(Duration::from_millis(100), stream.next())
            .await
            .unwrap()
            .unwrap()
            .unwrap()
            .key;
        assert_eq!(streamed_key, "foo");
    }

    // Run our service in a background task.
    fn run_in_background() -> SocketAddr {
        let listener = TcpListener::bind("127.0.0.1:0").expect("Could not bind ephemeral socket");
        let addr = listener.local_addr().unwrap();

        // just for debugging
        eprintln!("Listening on {}", addr);

        tokio::spawn(async move {
            serve_forever(listener).await.unwrap();
        });

        addr
    }
}<|MERGE_RESOLUTION|>--- conflicted
+++ resolved
@@ -26,16 +26,11 @@
 use tower::{make::Shared, ServiceBuilder};
 use tower::{BoxError, Service};
 use tower_http::{
-<<<<<<< HEAD
-    compression::CompressionLayer, decompression::DecompressionLayer,
-    sensitive_headers::SetSensitiveHeadersLayer, set_header::SetRequestHeaderLayer,
-=======
     compression::CompressionLayer,
     decompression::DecompressionLayer,
-    sensitive_header::SetSensitiveHeaderLayer,
+    sensitive_headers::SetSensitiveHeadersLayer,
     set_header::SetRequestHeaderLayer,
     trace::{DefaultMakeSpan, TraceLayer},
->>>>>>> a58e5f07
 };
 
 mod proto {
@@ -171,15 +166,11 @@
         // Compress responses
         .layer(CompressionLayer::new())
         // Mark the `Authorization` header as sensitive so it doesn't show in logs
-<<<<<<< HEAD
         .layer(SetSensitiveHeadersLayer::new(once(header::AUTHORIZATION)))
-=======
-        .layer(SetSensitiveHeaderLayer::new(header::AUTHORIZATION))
         // Log all requests and responses
         .layer(
             TraceLayer::new_for_grpc().make_span_with(DefaultMakeSpan::new().include_headers(true)),
         )
->>>>>>> a58e5f07
         // Build our final `Service`
         .service(service);
 
