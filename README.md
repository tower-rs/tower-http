# Tower HTTP

Tower middlewares and utilities for HTTP clients and servers

[![Build status](https://github.com/tower-rs/tower-http/workflows/CI/badge.svg)](https://github.com/tower-rs/tower-http/actions)

More information about this crate can be found in the [crate documentation][dox].

[dox]: https://tower-rs.github.io/tower-http/tower_http

**This library is not production ready. Do not try to use it in a production
environment or you will regret it!** This crate is still under active
development and there has not yet been any focus on documentation (because you
shouldn't be using it yet!).

## Middlewares

These are the middlewares included in this crate:

<<<<<<< HEAD
- `SetResponseHeader`: Set a header on the response.
=======
- `AddExtension`: Stick some shareable value in [request extensions].
- `Compression`: Compression response bodies.
- `Decompression`: Decompress response bodies.
>>>>>>> 5fa22a48

Middlewares uses the [`http`] crate as the HTTP interface so they're compatible with any library or framework that also uses [`http`]. For example hyper and actix.

The middlewares were originally extracted from one of [@EmbarkStudios] internal projects.

All middlewares are disabled by default and can be enabled using a cargo feature. The feature `full` turns on everything.

[`http`]: https://crates.io/crates/http
[@EmbarkStudios]: https://github.com/EmbarkStudios<|MERGE_RESOLUTION|>--- conflicted
+++ resolved
@@ -17,13 +17,10 @@
 
 These are the middlewares included in this crate:
 
-<<<<<<< HEAD
-- `SetResponseHeader`: Set a header on the response.
-=======
 - `AddExtension`: Stick some shareable value in [request extensions].
 - `Compression`: Compression response bodies.
 - `Decompression`: Decompress response bodies.
->>>>>>> 5fa22a48
+- `SetResponseHeader`: Set a header on the response.
 
 Middlewares uses the [`http`] crate as the HTTP interface so they're compatible with any library or framework that also uses [`http`]. For example hyper and actix.
 
