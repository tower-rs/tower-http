--- conflicted
+++ resolved
@@ -20,13 +20,11 @@
 - `AddExtension`: Stick some shareable value in [request extensions].
 - `Compression`: Compression response bodies.
 - `Decompression`: Decompress response bodies.
-<<<<<<< HEAD
 - `PropagateHeader`: Propagate a header from the request to the response.
-=======
 - `SensitiveHeader`: Marks a given header as [sensitive] so it wont show up in logs.
 - `SetSensitiveRequestHeader`: Marks a given request header as [sensitive].
 - `SetSensitiveResponseHeader`: Marks a given response header as [sensitive].
->>>>>>> 8e203cbe
+- `SetSensitiveeHeader`: Mark a header as [sensitive] on both requests and responses.
 
 Middlewares uses the [`http`] crate as the HTTP interface so they're compatible with any library or framework that also uses [`http`]. For example hyper and actix.
 
