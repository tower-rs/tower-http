--- conflicted
+++ resolved
@@ -5,7 +5,7 @@
 actively working on that and you can follow the progress towards 0.1.0
 [here][milestone].
 
-Tower middlewares and utilities for HTTP clients and servers.
+Tower middleware and utilities for HTTP clients and servers.
 
 [![Build status](https://github.com/tower-rs/tower-http/workflows/CI/badge.svg)](https://github.com/tower-rs/tower-http/actions)
 [![Crates.io](https://img.shields.io/crates/v/tower-http)](https://crates.io/crates/tower-http)
@@ -14,9 +14,9 @@
 
 More information about this crate can be found in the [crate documentation][docs].
 
-## Middlewares
+## Middleware
 
-Tower HTTP contains lots of middlewares that are generally useful when building
+Tower HTTP contains lots of middleware that are generally useful when building
 HTTP servers and clients. Some of the highlights are:
 
 - `Trace` adds high level logging of requests and responses. Supports both
@@ -24,29 +24,12 @@
 - `Compression` and `Decompression` to compress/decompress response bodies.
 - `FollowRedirect` to automatically follow redirection responses.
 
-See the [docs] for the complete list of middlewares.
+See the [docs] for the complete list of middleware.
 
-<<<<<<< HEAD
-- `AddExtension`: Stick some shareable value in [request extensions].
-- `Compression`: Compression response bodies.
-- `Decompression`: Decompress response bodies.
-- `FollowRedirect`: Follow redirection responses.
-- `MapRequestBody`: Apply a transformation to the request body.
-- `MapResponseBody`: Apply a transformation to the response body.
-- `PropagateHeader`: Propagate a header from the request to the response.
-- `RequireAuthorization`: Authorize requests.
-- `SensitiveHeader`: Marks a given header as [sensitive] so it wont show up in logs.
-- `SetRequestHeader`: Set a header on the request.
-- `SetResponseHeader`: Set a header on the response.
-- `SetSensitiveRequestHeader`: Marks a given request header as [sensitive].
-- `SetSensitiveResponseHeader`: Marks a given response header as [sensitive].
-- `Trace`: High level logging of requests and responses.
-=======
-Middlewares uses the [`http`] crate as the HTTP interface so they're compatible
+Middleware uses the [`http`] crate as the HTTP interface so they're compatible
 with any library or framework that also uses [`http`]. For example [hyper].
->>>>>>> 526368ca
 
-The middlewares were originally extracted from one of [@EmbarkStudios] internal
+The middleware were originally extracted from one of [@EmbarkStudios] internal
 projects.
 
 ## Examples
