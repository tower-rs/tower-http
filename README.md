--- conflicted
+++ resolved
@@ -20,15 +20,12 @@
 - `AddExtension`: Stick some shareable value in [request extensions].
 - `Compression`: Compression response bodies.
 - `Decompression`: Decompress response bodies.
-<<<<<<< HEAD
-- `SetResponseHeader`: Set a header on the response.
-=======
 - `PropagateHeader`: Propagate a header from the request to the response.
 - `SensitiveHeader`: Marks a given header as [sensitive] so it wont show up in logs.
+- `SetResponseHeader`: Set a header on the response.
 - `SetSensitiveRequestHeader`: Marks a given request header as [sensitive].
 - `SetSensitiveResponseHeader`: Marks a given response header as [sensitive].
 - `SetSensitiveeHeader`: Mark a header as [sensitive] on both requests and responses.
->>>>>>> fca2a002
 
 Middlewares uses the [`http`] crate as the HTTP interface so they're compatible with any library or framework that also uses [`http`]. For example hyper and actix.
 
